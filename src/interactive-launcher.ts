#!/usr/bin/env node

/**
 * Interactive Launcher for ALECS MCP Server
 * Allows users to choose between essentials, modular, or full version
 */

import { spawn } from 'child_process';
import * as readline from 'readline';
import * as path from 'path';

const rl = readline.createInterface({
  input: process.stdin,
  output: process.stdout,
});

const question = (query: string): Promise<string> => {
  return new Promise((resolve) => {
    rl.question(query, resolve);
  });
};

const clearScreen = () => {
  process.stdout.write('\x1Bc');
};

interface ServerModule {
  name: string;
  description: string;
  toolCount: number;
  file: string;
}

const modules: ServerModule[] = [
  {
    name: 'alecs-property',
    description: 'Property management with basic certificate support',
    toolCount: 32,
    file: 'property-server.js',
  },
  {
    name: 'alecs-dns',
    description: 'DNS zones and records management',
    toolCount: 24,
    file: 'dns-server.js',
  },
  {
    name: 'alecs-certs',
    description: 'Full certificate lifecycle management',
    toolCount: 22,
    file: 'certs-server.js',
  },
  {
    name: 'alecs-reporting',
    description: 'Analytics and performance monitoring',
    toolCount: 25,
    file: 'reporting-server.js',
  },
  {
    name: 'alecs-security',
    description: 'WAF, network lists, bot management',
    toolCount: 95,
    file: 'security-server.js',
  },
];

async function main() {
  clearScreen();

  console.log('🚀 ALECS MCP Server Launcher');
  console.log('============================\n');

  console.log('Choose your server configuration:\n');
  console.log('1) 🎯 Essentials - Core features only (~60 tools)');
  console.log('2) 📦 Modular - Select specific modules');
  console.log('3) 🌐 Full - All features (~198 tools)');
  console.log('4) 🔧 Custom - Launch individual module');
  console.log('5) ❌ Exit\n');

  const choice = await question('Enter your choice (1-5): ');

  switch (choice.trim()) {
    case '1':
      await launchEssentials();
      break;
    case '2':
      await launchModular();
      break;
    case '3':
      await launchFull();
      break;
    case '4':
      await launchCustom();
      break;
    case '5':
      console.log('\n👋 Goodbye!');
      rl.close();
      process.exit(0);
      break;
    default:
      console.log('\n❌ Invalid choice. Please try again.');
      await main();
  }
}

async function launchEssentials() {
  clearScreen();
  console.log('🎯 Launching Essentials Server...\n');
  console.log('This includes:');
  console.log('  • Core property management');
  console.log('  • Basic DNS operations');
  console.log('  • Essential certificate features\n');

  const confirm = await question('Continue? (y/n): ');
  if (confirm.toLowerCase() !== 'y') {
    await main();
    return;
  }

  launchServer('index-essential.js', 'ALECS Essentials');
}

async function launchModular() {
  clearScreen();
  console.log('📦 Modular Server Configuration\n');
  console.log('Select modules to launch:\n');

  const selectedModules: ServerModule[] = [];

  for (let i = 0; i < modules.length; i++) {
    const module = modules[i];
    console.log(`${i + 1}) ${module.name} (${module.toolCount} tools)`);
    console.log(`   ${module.description}\n`);
  }

  console.log('Enter module numbers separated by commas (e.g., 1,2,4)');
  console.log('Or press Enter to select all modules\n');

  const selection = await question('Your selection: ');

  if (selection.trim() === '') {
    selectedModules.push(...modules);
  } else {
    const indices = selection.split(',').map((s) => parseInt(s.trim()) - 1);
    for (const index of indices) {
      if (index >= 0 && index < modules.length) {
        selectedModules.push(modules[index]);
      }
    }
  }

  if (selectedModules.length === 0) {
    console.log('\n❌ No modules selected.');
    await main();
    return;
  }

  clearScreen();
  console.log('📦 Selected Modules:\n');
  let totalTools = 0;
  for (const module of selectedModules) {
    console.log(`  ✓ ${module.name} (${module.toolCount} tools)`);
    totalTools += module.toolCount;
  }
  console.log(`\nTotal tools: ${totalTools}\n`);

  const confirm = await question('Launch these modules? (y/n): ');
  if (confirm.toLowerCase() !== 'y') {
    await main();
    return;
  }

  // Launch each selected module in a separate process
  console.log('\n🚀 Launching modules...\n');

  // Prepare setup instructions
  const setupConfigs = selectedModules.map((module) => ({
    name: module.name,
    path: path.join(__dirname, 'servers', module.file),
    displayName: module.name,
  }));

  for (const module of selectedModules) {
    launchModuleServer(module);
  }

  console.log('\n✅ All selected modules launched!');
  console.log('\n📝 Note: Each module runs as a separate MCP server.');
  console.log('You can use them independently in Claude Desktop.\n');

  // Show Claude Desktop setup instructions for all selected modules
  showClaudeDesktopInstructions(setupConfigs);

  rl.close();
}

async function launchFull() {
  clearScreen();
  console.log('🌐 Launching Full Server...\n');
  console.log('⚠️  Warning: This loads all 198 tools and may use significant memory.\n');

  const confirm = await question('Continue? (y/n): ');
  if (confirm.toLowerCase() !== 'y') {
    await main();
    return;
  }

  launchServer('index.js', 'ALECS Full');
}

async function launchCustom() {
  clearScreen();
  console.log('🔧 Custom Module Launch\n');
  console.log('Available modules:\n');

  for (let i = 0; i < modules.length; i++) {
    const module = modules[i];
    console.log(`${i + 1}) ${module.name} (${module.toolCount} tools)`);
    console.log(`   ${module.description}\n`);
  }

  const choice = await question('Select module number (1-5): ');
  const index = parseInt(choice.trim()) - 1;

  if (index >= 0 && index < modules.length) {
    const module = modules[index];
    console.log(`\n🚀 Launching ${module.name}...\n`);

    // Show setup instructions for the selected module
    showClaudeDesktopInstructions([
      {
        name: module.name,
        path: path.join(__dirname, 'servers', module.file),
        displayName: module.name,
      },
    ]);

    launchModuleServer(module);
    rl.close();
  } else {
    console.log('\n❌ Invalid selection.');
    await main();
  }
}

function launchServer(serverFile: string, name: string) {
  const serverPath = path.join(__dirname, serverFile);

  console.log(`Starting ${name} server...`);
  console.log(`Path: ${serverPath}\n`);

  // Show Claude Desktop setup instructions
  showClaudeDesktopInstructions([
    {
      name: name.toLowerCase().replace(' ', '-'),
      path: serverPath,
      displayName: name,
    },
  ]);

  const child = spawn('node', [serverPath], {
    stdio: 'inherit',
    env: {
      ...process.env,
      ALECS_MODE: name.toLowerCase().replace(' ', '-'),
    },
  });

  child.on('error', (error) => {
    console.error(`❌ Failed to start server: ${error.message}`);
    process.exit(1);
  });

  child.on('exit', (code) => {
    console.log(`\n${name} server exited with code ${code}`);
    process.exit(code || 0);
  });

  rl.close();
}

function launchModuleServer(module: ServerModule) {
  const serverPath = path.join(__dirname, 'servers', module.file);

  console.log(`Starting ${module.name}...`);

  const child = spawn('node', [serverPath], {
    detached: true,
    stdio: 'ignore',
    env: {
      ...process.env,
      ALECS_MODULE: module.name,
    },
  });

  child.unref();

  console.log(`✓ ${module.name} started (PID: ${child.pid})`);
}

interface SetupConfig {
  name: string;
  path: string;
  displayName: string;
}

function showClaudeDesktopInstructions(configs: SetupConfig[]) {
  const userHome = process.env.HOME || process.env.USERPROFILE || '~';

  console.log('\n' + '═'.repeat(70));
  console.log('📋 Claude Desktop Setup Instructions');
  console.log('═'.repeat(70) + '\n');

  console.log('To add these servers to Claude Desktop, use ONE of these methods:\n');
<<<<<<< HEAD
  
=======

>>>>>>> aa19df39
  console.log('🔧 Method 1: Using Claude Code (Recommended)');
  console.log('─'.repeat(40));

  configs.forEach((config, index) => {
    console.log(`\n${index + 1}. For ${config.displayName}:`);
    console.log(`   claude mcp add ${config.name} -s user node ${config.path}`);
  });

  console.log('\n\n💻 Method 2: Manual Configuration');
  console.log('─'.repeat(40));
  console.log(`\n1. Open your Claude Desktop configuration file:`);
  console.log(`   ${userHome}/Library/Application Support/Claude/claude_desktop_config.json`);
  console.log(`   (On Windows: %APPDATA%\\Claude\\claude_desktop_config.json)`);

  console.log('\n2. Add these entries to the "mcpServers" section:\n');

  console.log('```json');
  console.log('{');
  console.log('  "mcpServers": {');

  configs.forEach((config, index) => {
    const comma = index < configs.length - 1 ? ',' : '';
    console.log(`    "${config.name}": {`);
    console.log(`      "command": "node",`);
    console.log(`      "args": ["${config.path}"]`);
    console.log(`    }${comma}`);
  });

  console.log('  }');
  console.log('}');
  console.log('```');

  console.log('\n3. Restart Claude Desktop to load the new server(s)');

  console.log('\n\n📚 Usage Examples');
  console.log('─'.repeat(40));
  console.log('\nOnce added, you can use these servers in Claude by:');
  console.log('• Asking questions about your Akamai properties');
  console.log('• Managing DNS zones and records');
  console.log('• Working with certificates');
  console.log('• Viewing analytics and reports');
  console.log('• Configuring security policies');

  console.log('\nExample prompts:');
  console.log('• "List all my Akamai properties"');
  console.log('• "Show DNS records for example.com"');
  console.log('• "Check certificate status for my domains"');

  console.log('\n' + '═'.repeat(70) + '\n');
}

// Handle Ctrl+C gracefully
process.on('SIGINT', () => {
  console.log('\n\n👋 Goodbye!');
  rl.close();
  process.exit(0);
});

// Start the interactive launcher
main().catch((error) => {
  console.error('❌ Error:', error);
  process.exit(1);
});<|MERGE_RESOLUTION|>--- conflicted
+++ resolved
@@ -312,11 +312,6 @@
   console.log('═'.repeat(70) + '\n');
 
   console.log('To add these servers to Claude Desktop, use ONE of these methods:\n');
-<<<<<<< HEAD
-  
-=======
-
->>>>>>> aa19df39
   console.log('🔧 Method 1: Using Claude Code (Recommended)');
   console.log('─'.repeat(40));
 
