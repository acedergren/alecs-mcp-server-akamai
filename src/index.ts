#!/usr/bin/env node

/**
 * ALECS - MCP Server for Akamai
 * A fully typed MCP server implementation with comprehensive error handling
 */

import { Server } from '@modelcontextprotocol/sdk/server/index.js';
import { StdioServerTransport } from '@modelcontextprotocol/sdk/server/stdio.js';
import {
  type CallToolRequest,
  CallToolRequestSchema,
  type CallToolResult,
  ErrorCode,
  type ListToolsRequest,
  ListToolsRequestSchema,
  McpError,
<<<<<<< HEAD
  Tool,
} from '@modelcontextprotocol/sdk/types.js';
import { z, ZodSchema } from 'zod';
import { CustomerConfigManager } from './utils/customer-config';
import { logger } from './utils/logger';
import { 
  BaseMcpParams, 
  McpToolResponse, 
  McpToolMetadata,
=======
  type Tool,
} from '@modelcontextprotocol/sdk/types.js';
import { z, type ZodSchema } from 'zod';
import { CustomerConfigManager } from '@utils/customer-config';
import { logger } from '@utils/logger';
import {
  type BaseMcpParams,
  type McpToolResponse,
  type McpToolMetadata,
>>>>>>> aa19df39
  ListPropertiesSchema,
  GetPropertySchema,
  CreatePropertySchema,
  ActivatePropertySchema,
  CreateZoneSchema,
  CreateRecordSchema,
  PurgeByUrlSchema,
  CreateNetworkListSchema,
} from '@types/mcp';
import { ConfigurationError, ConfigErrorType } from '@types/config';

// Import tool implementations
import {
  listProperties,
  getProperty,
  createProperty,
  listGroups,
  listContracts,
} from './tools/property-tools';
import { listProducts, getProduct } from './tools/product-tools';
import {
  listZones,
  getZone,
  createZone,
  listRecords,
  upsertRecord,
  deleteRecord,
  activateZoneChanges,
} from './tools/dns-tools';
import {
  createPropertyVersion,
  getPropertyRules,
  updatePropertyRules,
  activateProperty,
  getActivationStatus,
} from './tools/property-manager-tools';

/**
 * Tool registry entry with metadata
 */
interface ToolRegistryEntry {
  metadata: McpToolMetadata;
  handler: (params: unknown) => Promise<McpToolResponse>;
}

/**
 * Request context for logging and tracking
 */
interface RequestContext {
  requestId: string;
  toolName: string;
  customer?: string;
  startTime: number;
}

/**
 * Server configuration options
 */
interface ServerConfig {
  name: string;
  version: string;
  capabilities?: {
    tools?: Record<string, unknown>;
    resources?: Record<string, unknown>;
    prompts?: Record<string, unknown>;
  };
}

/**
 * Main ALECS MCP Server implementation
 */
export class ALECSServer {
  private server: Server;
  private toolRegistry: Map<string, ToolRegistryEntry> = new Map();
  private configManager: CustomerConfigManager;
  private requestCounter = 0;

  constructor(config?: Partial<ServerConfig>) {
    const serverConfig: ServerConfig = {
      name: config?.name || 'alecs-mcp-server-akamai',
      version: config?.version || '1.3.0',
      capabilities: {
        tools: {},
        ...config?.capabilities,
      },
    };

    logger.info('Initializing ALECS MCP Server', serverConfig);

    this.server = new Server(serverConfig as any, {
      capabilities: serverConfig.capabilities || { tools: {} },
    });

    this.configManager = CustomerConfigManager.getInstance();
    this.setupErrorHandling();
    this.registerTools();
    this.setupHandlers();
  }

  /**
   * Setup global error handling
   */
  private setupErrorHandling(): void {
    process.on('uncaughtException', (error: Error) => {
      logger.error('Uncaught exception', { error: error.message, stack: error.stack });
      process.exit(1);
    });

    process.on('unhandledRejection', (reason: unknown, promise: Promise<unknown>) => {
      logger.error('Unhandled rejection', { reason, promise });
      process.exit(1);
    });
  }

  /**
   * Generate unique request ID
   */
  private generateRequestId(): string {
    const timestamp = Date.now();
    const counter = ++this.requestCounter;
    return `mcp-${timestamp}-${counter}`;
  }

  /**
   * Create request context
   */
  private createRequestContext(toolName: string, params?: unknown): RequestContext {
    const customer = this.extractCustomer(params);
    return {
      requestId: this.generateRequestId(),
      toolName,
      customer,
      startTime: Date.now(),
    };
  }

  /**
   * Extract customer from parameters
   */
  private extractCustomer(params: unknown): string | undefined {
    if (params && typeof params === 'object' && 'customer' in params) {
      return (params as BaseMcpParams).customer;
    }
    return undefined;
  }

  /**
   * Validate customer context
   */
  private validateCustomerContext(customer?: string): void {
    const customerName = customer || 'default';

    if (!this.configManager.hasSection(customerName)) {
      throw new ConfigurationError(
        ConfigErrorType.SECTION_NOT_FOUND,
        `Customer section '${customerName}' not found in configuration`,
        customerName,
      );
    }
  }

  /**
   * Register a tool with the server
   */
  private registerTool(
    name: string,
    description: string,
    inputSchema: ZodSchema,
    handler: (params: unknown) => Promise<McpToolResponse>,
  ): void {
    const metadata: McpToolMetadata = {
      name,
      description,
      inputSchema,
      handler,
    };

    this.toolRegistry.set(name, { metadata, handler });

    logger.debug('Registered tool', { name, description });
  }

  /**
   * Register all available tools
   */
  private registerTools(): void {
    // Property Management Tools
    this.registerTool(
      'list-properties',
      'List all Akamai CDN properties in your account',
      ListPropertiesSchema,
      async (params) => this.wrapToolHandler('list-properties', params, listProperties),
    );

    this.registerTool(
      'get-property',
      'Get details of a specific property',
      GetPropertySchema,
      async (params) => this.wrapToolHandler('get-property', params, getProperty),
    );

    this.registerTool(
      'create-property',
      'Create a new property',
      CreatePropertySchema,
      async (params) => this.wrapToolHandler('create-property', params, createProperty),
    );

    this.registerTool(
      'activate-property',
      'Activate a property version',
      ActivatePropertySchema,
      async (params) => this.wrapToolHandler('activate-property', params, activateProperty),
    );

    // DNS Tools
    this.registerTool('create-zone', 'Create a new DNS zone', CreateZoneSchema, async (params) =>
      this.wrapToolHandler('create-zone', params, createZone),
    );

    this.registerTool('create-record', 'Create a DNS record', CreateRecordSchema, async (params) =>
      this.wrapToolHandler('create-record', params, upsertRecord),
    );

    // Add more tools as needed...

    logger.info(`Registered ${this.toolRegistry.size} tools`);
  }

  /**
   * Wrap tool handler with common functionality
   */
  private async wrapToolHandler(
    toolName: string,
    params: unknown,
    handler: (client: any, params: any) => Promise<any>,
  ): Promise<McpToolResponse> {
    const context = this.createRequestContext(toolName, params);

    logger.info('Tool request received', {
      ...context,
      params: JSON.stringify(params),
    });

    try {
      // Validate customer context
      const customer = this.extractCustomer(params) || 'default';
      this.validateCustomerContext(customer);

      // Import client dynamically to avoid circular dependencies
      const { AkamaiClient } = await import('./akamai-client.js');
      const client = new AkamaiClient();

      // Execute tool handler
      const result = await handler(client, params);

      const duration = Date.now() - context.startTime;

      logger.info('Tool request completed', {
        ...context,
        duration,
        success: true,
      });

      return {
        success: true,
        data: result,
        metadata: {
          customer,
          duration,
          tool: toolName,
        },
      };
    } catch (error) {
      const duration = Date.now() - context.startTime;

      logger.error('Tool request failed', {
        ...context,
        duration,
        error: error instanceof Error ? error.message : String(error),
        stack: error instanceof Error ? error.stack : undefined,
      });

      return {
        success: false,
        error: this.formatError(error),
        metadata: {
          customer: context.customer || 'default',
          duration,
          tool: toolName,
        },
      };
    }
  }

  /**
   * Format error for response
   */
  private formatError(error: unknown): string {
    if (error instanceof ConfigurationError) {
      return `Configuration error: ${error.message}`;
    }

    if (error instanceof z.ZodError) {
      return `Validation error: ${error.errors.map((e) => `${e.path.join('.')}: ${e.message}`).join(', ')}`;
    }

    if (error instanceof Error) {
      return error.message;
    }

    return String(error);
  }

  /**
   * Convert tool metadata to MCP tool format
   */
  private toolMetadataToMcpTool(metadata: McpToolMetadata): Tool {
    const zodSchemaToJsonSchema = (schema: ZodSchema): any => {
      // This is a simplified conversion - in production, use a proper converter
      const shape = (schema as any)._def?.shape?.() || {};
      const properties: Record<string, any> = {};
      const required: string[] = [];

      for (const [key, value] of Object.entries(shape)) {
        const zodType = (value as any)._def?.typeName;

        properties[key] = {
          type: this.zodTypeToJsonType(zodType),
          description: (value as any)._def?.description,
        };

        if (!(value as any).isOptional()) {
          required.push(key);
        }
      }

      return {
        type: 'object',
        properties,
        required: required.length > 0 ? required : undefined,
      };
    };

    return {
      name: metadata.name,
      description: metadata.description,
      inputSchema: zodSchemaToJsonSchema(metadata.inputSchema),
    };
  }

  /**
   * Convert Zod type to JSON Schema type
   */
  private zodTypeToJsonType(zodType: string): string {
    switch (zodType) {
      case 'ZodString':
        return 'string';
      case 'ZodNumber':
        return 'number';
      case 'ZodBoolean':
        return 'boolean';
      case 'ZodArray':
        return 'array';
      case 'ZodObject':
        return 'object';
      default:
        return 'string';
    }
  }

  /**
   * Setup MCP request handlers
   */
  private setupHandlers(): void {
    // Handle list tools request
    this.server.setRequestHandler(ListToolsRequestSchema, async (request: ListToolsRequest) => {
      logger.debug('List tools request received');

      const tools: Tool[] = [];

      for (const [name, entry] of this.toolRegistry) {
        tools.push(this.toolMetadataToMcpTool(entry.metadata));
      }

      logger.debug(`Returning ${tools.length} tools`);

      return { tools };
    });

    // Handle call tool request
    this.server.setRequestHandler(
      CallToolRequestSchema,
      async (request: CallToolRequest): Promise<CallToolResult> => {
        const { name, arguments: args } = request.params;

        const entry = this.toolRegistry.get(name);

        if (!entry) {
          throw new McpError(ErrorCode.MethodNotFound, `Tool not found: ${name}`);
        }

        try {
          // Validate parameters
          const validatedParams = entry.metadata.inputSchema.parse(args);

          // Execute handler
          const result = await entry.handler(validatedParams);

          if (!result.success) {
            throw new McpError(ErrorCode.InternalError, result.error || 'Tool execution failed');
          }

          return {
            content: [
              {
                type: 'text',
                text: JSON.stringify(result.data, null, 2),
              },
            ],
          };
        } catch (error) {
          if (error instanceof z.ZodError) {
            throw new McpError(
              ErrorCode.InvalidParams,
              `Invalid parameters: ${error.errors.map((e) => `${e.path.join('.')}: ${e.message}`).join(', ')}`,
            );
          }

          if (error instanceof McpError) {
            throw error;
          }

          throw new McpError(ErrorCode.InternalError, this.formatError(error));
        }
      },
    );
  }

  /**
   * Start the MCP server
   */
  async start(): Promise<void> {
    logger.info('Starting ALECS MCP Server');

    try {
      // Validate configuration
      const customers = this.configManager.listSections();
      logger.info(`Found ${customers.length} customer configurations`, { customers });

      // Create and configure transport
      const transport = new StdioServerTransport();

      transport.onerror = (error: Error) => {
        logger.error('Transport error', { error: error.message, stack: error.stack });
      };

      transport.onclose = () => {
        logger.info('Transport closed, shutting down');
        process.exit(0);
      };

      // Connect server to transport
      await this.server.connect(transport);

      logger.info('ALECS MCP Server ready and listening');
    } catch (error) {
      logger.error('Failed to start server', {
        error: error instanceof Error ? error.message : String(error),
        stack: error instanceof Error ? error.stack : undefined,
      });
      throw error;
    }
  }
}

/**
 * Main entry point
 */
async function main(): Promise<void> {
  try {
    const server = new ALECSServer();
    await server.start();
  } catch (error) {
    logger.error('Server initialization failed', {
      error: error instanceof Error ? error.message : String(error),
      stack: error instanceof Error ? error.stack : undefined,
    });
    process.exit(1);
  }
}

// Start the server if this is the main module
if (require.main === module) {
  main();
}

// Export for use as a module
export default ALECSServer;<|MERGE_RESOLUTION|>--- conflicted
+++ resolved
@@ -15,27 +15,15 @@
   type ListToolsRequest,
   ListToolsRequestSchema,
   McpError,
-<<<<<<< HEAD
-  Tool,
-} from '@modelcontextprotocol/sdk/types.js';
-import { z, ZodSchema } from 'zod';
-import { CustomerConfigManager } from './utils/customer-config';
-import { logger } from './utils/logger';
-import { 
-  BaseMcpParams, 
-  McpToolResponse, 
-  McpToolMetadata,
-=======
   type Tool,
 } from '@modelcontextprotocol/sdk/types.js';
 import { z, type ZodSchema } from 'zod';
-import { CustomerConfigManager } from '@utils/customer-config';
-import { logger } from '@utils/logger';
+import { CustomerConfigManager } from './utils/customer-config';
+import { logger } from './utils/logger';
 import {
   type BaseMcpParams,
   type McpToolResponse,
   type McpToolMetadata,
->>>>>>> aa19df39
   ListPropertiesSchema,
   GetPropertySchema,
   CreatePropertySchema,
@@ -44,8 +32,8 @@
   CreateRecordSchema,
   PurgeByUrlSchema,
   CreateNetworkListSchema,
-} from '@types/mcp';
-import { ConfigurationError, ConfigErrorType } from '@types/config';
+} from './types/mcp';
+import { ConfigurationError, ConfigErrorType } from './types/config';
 
 // Import tool implementations
 import {
