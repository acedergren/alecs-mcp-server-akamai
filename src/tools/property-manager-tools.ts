/**
 * Extended Property Manager Tools
 * Implements advanced property management features including versions, rules, edge hostnames, and activations
 */

import { type AkamaiClient } from '../akamai-client';
import { type MCPToolResponse, type RuleTree } from '../types';

// Extended types for property management
export interface PropertyVersionDetails {
  propertyVersion: number;
  updatedByUser: string;
  updatedDate: string;
  productionStatus: string;
  stagingStatus: string;
  etag: string;
  productId: string;
  ruleFormat: string;
  note?: string;
}

export interface EdgeHostname {
  edgeHostnameId: string;
  edgeHostnameDomain: string;
  productId: string;
  domainPrefix: string;
  domainSuffix: string;
  secure: boolean;
  ipVersionBehavior: string;
  mapDetails?: {
    serialNumber?: number;
    slotNumber?: number;
  };
}

export interface PropertyHostname {
  cnameFrom: string;
  cnameTo: string;
  cnameType: string;
  certStatus?: {
    production?: Array<{
      status: string;
    }>;
    staging?: Array<{
      status: string;
    }>;
  };
}

export interface ActivationStatus {
  activationId: string;
  propertyName: string;
  propertyId: string;
  propertyVersion: number;
  network: 'STAGING' | 'PRODUCTION';
  activationType: string;
  status: string;
  submitDate: string;
  updateDate: string;
  note?: string;
  notifyEmails: string[];
  fatalError?: string;
  errors?: Array<{
    type: string;
    messageId: string;
    detail: string;
  }>;
  warnings?: Array<{
    type: string;
    messageId: string;
    detail: string;
  }>;
}

/**
 * Create a new property version
 */
export async function createPropertyVersion(
  client: AkamaiClient,
  args: {
    propertyId: string;
    baseVersion?: number;
    note?: string;
  },
): Promise<MCPToolResponse> {
  try {
    // Get current version if not specified
    let baseVersion = args.baseVersion;
    if (!baseVersion) {
      const propertyResponse = await client.request({
        path: `/papi/v1/properties/${args.propertyId}`,
        method: 'GET',
      });

      if (!propertyResponse.properties?.items?.[0]) {
        throw new Error('Property not found');
      }

      baseVersion = propertyResponse.properties.items[0].latestVersion || 1;
    }

    // Create new version
    const response = await client.request({
      path: `/papi/v1/properties/${args.propertyId}/versions`,
      method: 'POST',
      headers: {
        'Content-Type': 'application/json',
      },
      body: {
        createFromVersion: baseVersion,
        createFromVersionEtag: '', // Will be handled by API
      },
    });

    const newVersion = response.versionLink?.split('/').pop() || 'unknown';

    // Update version note if provided
    if (args.note) {
      await client.request({
        path: `/papi/v1/properties/${args.propertyId}/versions/${newVersion}`,
        method: 'PATCH',
        headers: {
          'Content-Type': 'application/json-patch+json',
        },
        body: [
          {
            op: 'replace',
            path: '/versions/0/note',
            value: args.note,
          },
        ],
      });
    }

    return {
      content: [
        {
          type: 'text',
          text: `✅ Created new property version ${newVersion} based on version ${baseVersion}${args.note ? `\nNote: ${args.note}` : ''}\n\nNext steps:\n- Update rules: "Update rules for property ${args.propertyId} version ${newVersion}"\n- Activate: "Activate property ${args.propertyId} version ${newVersion} to staging"`,
        },
      ],
    };
  } catch (error) {
    return formatError('create property version', error);
  }
}

/**
 * Get property rule tree configuration
 */
export async function getPropertyRules(
  client: AkamaiClient,
  args: {
    propertyId: string;
    version?: number;
  },
): Promise<MCPToolResponse> {
  try {
    // Get property details to find latest version if not specified
    let version = args.version;
    if (!version) {
      const propertyResponse = await client.request({
        path: `/papi/v1/properties/${args.propertyId}`,
        method: 'GET',
      });

      if (!propertyResponse.properties?.items?.[0]) {
        throw new Error('Property not found');
      }

      version = propertyResponse.properties.items[0].latestVersion || 1;
    }

    // Get rule tree
    const response = await client.request({
      path: `/papi/v1/properties/${args.propertyId}/versions/${version}/rules`,
      method: 'GET',
      headers: {
        Accept: 'application/vnd.akamai.papirules.v2023-10-30+json',
      },
    });

    // Format rules for display
    let text = `# Property Rules - ${args.propertyId} (v${version})\n\n`;
    text += `**Rule Format:** ${response.ruleFormat}\n\n`;

    // Function to format rules recursively
    function formatRule(rule: any, indent = ''): string {
      let output = `${indent}📋 **${rule.name}**\n`;

      if (rule.criteria?.length > 0) {
        output += `${indent}  Criteria:\n`;
        rule.criteria.forEach((c: any) => {
          output += `${indent}  - ${c.name}`;
          if (c.options && Object.keys(c.options).length > 0) {
            output += `: ${JSON.stringify(c.options, null, 2).replace(/\n/g, `\n${indent}    `)}`;
          }
          output += '\n';
        });
      }

      if (rule.behaviors?.length > 0) {
        output += `${indent}  Behaviors:\n`;
        rule.behaviors.forEach((b: any) => {
          output += `${indent}  - ${b.name}`;
          if (b.options && Object.keys(b.options).length > 0) {
            // Special handling for common behaviors
            if (b.name === 'origin') {
              output += `: ${b.options.hostname || 'not set'}`;
            } else if (b.name === 'caching') {
              output += `: ${b.options.behavior || 'default'}`;
            } else if (b.name === 'cpCode') {
              output += `: ${b.options.value?.name || b.options.value?.id || 'not set'}`;
            } else {
              output += `: ${JSON.stringify(b.options, null, 2).replace(/\n/g, `\n${indent}    `)}`;
            }
          }
          output += '\n';
        });
      }

      if (rule.children?.length > 0) {
        output += `${indent}  Children:\n`;
        rule.children.forEach((child: any) => {
          output += formatRule(child, indent + '    ');
        });
      }

      return output;
    }

    text += formatRule(response.rules);

    text += '\n## Key Behaviors Summary\n\n';

    // Extract key behaviors from default rule
    const defaultRule = response.rules;
    const originBehavior = defaultRule.behaviors?.find((b: any) => b.name === 'origin');
    const cachingBehavior = defaultRule.behaviors?.find((b: any) => b.name === 'caching');
    const cpCodeBehavior = defaultRule.behaviors?.find((b: any) => b.name === 'cpCode');

    if (originBehavior) {
      text += `- **Origin Server:** ${originBehavior.options?.hostname || 'Not configured'}\n`;
    }
    if (cachingBehavior) {
      text += `- **Caching:** ${cachingBehavior.options?.behavior || 'Default'}\n`;
    }
    if (cpCodeBehavior) {
      text += `- **CP Code:** ${cpCodeBehavior.options?.value?.name || 'Not set'}\n`;
    }

    text += '\n## Next Steps\n';
    text += `- Update rules: "Update origin server for property ${args.propertyId} to example.com"\n`;
    text += `- Add caching rules: "Add caching rule for images in property ${args.propertyId}"\n`;
    text += `- Activate changes: "Activate property ${args.propertyId} to staging"\n`;

    return {
      content: [
        {
          type: 'text',
          text,
        },
      ],
    };
  } catch (error) {
    return formatError('get property rules', error);
  }
}

/**
 * Update property rule tree
 */
export async function updatePropertyRules(
  client: AkamaiClient,
  args: {
    propertyId: string;
    version?: number;
    rules: any;
    note?: string;
  },
): Promise<MCPToolResponse> {
  try {
    // Get property details to find latest version if not specified
    let version = args.version;
    if (!version) {
      const propertyResponse = await client.request({
        path: `/papi/v1/properties/${args.propertyId}`,
        method: 'GET',
      });

      if (!propertyResponse.properties?.items?.[0]) {
        throw new Error('Property not found');
      }

      version = propertyResponse.properties.items[0].latestVersion || 1;
    }

    // Get current rule tree to preserve format
    const currentRules = await client.request({
      path: `/papi/v1/properties/${args.propertyId}/versions/${version}/rules`,
      method: 'GET',
      headers: {
        Accept: 'application/vnd.akamai.papirules.v2023-10-30+json',
      },
    });

    // Update rules
    const response = await client.request({
      path: `/papi/v1/properties/${args.propertyId}/versions/${version}/rules`,
      method: 'PUT',
      headers: {
        'Content-Type': 'application/vnd.akamai.papirules.v2023-10-30+json',
      },
      body: {
        rules: args.rules,
        ruleFormat: currentRules.ruleFormat,
      },
    });

    // Update version note if provided
    if (args.note) {
      await client.request({
        path: `/papi/v1/properties/${args.propertyId}/versions/${version}`,
        method: 'PATCH',
        headers: {
          'Content-Type': 'application/json-patch+json',
        },
        body: [
          {
            op: 'replace',
            path: '/versions/0/note',
            value: args.note,
          },
        ],
      });
    }

    let text = `✅ Successfully updated property rules for ${args.propertyId} (v${version})\n\n`;

    if (response.errors?.length > 0) {
      text += '⚠️ **Validation Errors:**\n';
      response.errors.forEach((error: any) => {
        text += `- ${error.detail}\n`;
      });
      text += '\n';
    }

    if (response.warnings?.length > 0) {
      text += '⚠️ **Warnings:**\n';
      response.warnings.forEach((warning: any) => {
        text += `- ${warning.detail}\n`;
      });
      text += '\n';
    }

    text += '## Next Steps\n';
    text += `- Review rules: "Show rules for property ${args.propertyId}"\n`;
    text += `- Activate to staging: "Activate property ${args.propertyId} to staging"\n`;

    return {
      content: [
        {
          type: 'text',
          text,
        },
      ],
    };
  } catch (error) {
    return formatError('update property rules', error);
  }
}

/**
 * Create an edge hostname
 */
export async function createEdgeHostname(
  client: AkamaiClient,
  args: {
    propertyId: string;
    domainPrefix: string;
    domainSuffix?: string;
    productId?: string;
    secure?: boolean;
    ipVersion?: 'IPV4' | 'IPV6' | 'IPV4_IPV6';
    certificateEnrollmentId?: number;
  },
): Promise<MCPToolResponse> {
  try {
    // Get property details to find contract and group
    const propertyResponse = await client.request({
      path: `/papi/v1/properties/${args.propertyId}`,
      method: 'GET',
    });

    if (!propertyResponse.properties?.items?.[0]) {
      throw new Error('Property not found');
    }

    const property = propertyResponse.properties.items[0];
    const productId = args.productId || property.productId;
    const domainSuffix = args.domainSuffix || (args.secure ? '.edgekey.net' : '.edgesuite.net');

    // Create edge hostname
    const response = await client.request({
      path: '/papi/v1/edgehostnames',
      method: 'POST',
      headers: {
        'Content-Type': 'application/json',
        Accept: 'application/json',
        'PAPI-Use-Prefixes': 'true',
      },
      queryParams: {
        contractId: property.contractId,
        groupId: property.groupId,
        options: 'mapDetails',
      },
      body: {
        productId: productId,
        domainPrefix: args.domainPrefix,
        domainSuffix: domainSuffix.replace(/^\./, ''), // Remove leading dot
        secure: args.secure || domainSuffix.includes('edgekey'),
        secureNetwork: args.secure || domainSuffix.includes('edgekey') ? 'ENHANCED_TLS' : undefined,
        ipVersionBehavior: args.ipVersion || 'IPV4',
        ...(args.certificateEnrollmentId && { certEnrollmentId: args.certificateEnrollmentId }),
        useCases: [
          {
            useCase: 'Download_Mode',
            option: 'BACKGROUND',
            type: 'GLOBAL',
          },
        ],
      },
    });

    const edgeHostnameId = response.edgeHostnameLink?.split('/').pop()?.split('?')[0];
    const edgeHostname = `${args.domainPrefix}.${domainSuffix.replace(/^\./, '')}`;

    return {
      content: [
        {
          type: 'text',
          text: `✅ Created edge hostname: ${edgeHostname}\n\n**Edge Hostname ID:** ${edgeHostnameId}\n**Type:** ${args.secure || domainSuffix.includes('edgekey') ? 'Enhanced TLS (HTTPS)' : 'Standard TLS'}\n**IP Version:** ${args.ipVersion || 'IPV4'}\n\n## Next Steps\n- Add hostname to property: "Add hostname www.example.com to property ${args.propertyId} using edge hostname ${edgeHostname}"\n- Create DNS CNAME: "Create CNAME record www.example.com pointing to ${edgeHostname}"`,
        },
      ],
    };
  } catch (error) {
    return formatError('create edge hostname', error);
  }
}

/**
 * Add hostname to property
 */
export async function addPropertyHostname(
  client: AkamaiClient,
  args: {
    propertyId: string;
    hostname: string;
    edgeHostname: string;
    version?: number;
  },
): Promise<MCPToolResponse> {
  try {
    // Get property details to find latest version if not specified
    let version = args.version;
    if (!version) {
      const propertyResponse = await client.request({
        path: `/papi/v1/properties/${args.propertyId}`,
        method: 'GET',
      });

      if (!propertyResponse.properties?.items?.[0]) {
        throw new Error('Property not found');
      }

      version = propertyResponse.properties.items[0].latestVersion || 1;
    }

    // Get current hostnames
    const currentHostnames = await client.request({
      path: `/papi/v1/properties/${args.propertyId}/versions/${version}/hostnames`,
      method: 'GET',
    });

    // Add new hostname
    const hostnames = currentHostnames.hostnames?.items || [];
    hostnames.push({
      cnameFrom: args.hostname,
      cnameTo: args.edgeHostname,
      cnameType: args.edgeHostname.includes('edgekey') ? 'EDGE_HOSTNAME' : 'EDGE_HOSTNAME',
    });

    // Update hostnames
    await client.request({
      path: `/papi/v1/properties/${args.propertyId}/versions/${version}/hostnames`,
      method: 'PUT',
      headers: {
        'Content-Type': 'application/json',
      },
      body: {
        hostnames: hostnames,
      },
    });

    return {
      content: [
        {
          type: 'text',
          text: `✅ Added hostname ${args.hostname} to property ${args.propertyId} (v${version})\n\n**Hostname:** ${args.hostname}\n**Edge Hostname:** ${args.edgeHostname}\n\n## Next Steps\n1. Create DNS CNAME: "Create CNAME record ${args.hostname} pointing to ${args.edgeHostname}"\n2. Activate property: "Activate property ${args.propertyId} to staging"\n3. If using HTTPS, enroll certificate: "Enroll DV certificate for ${args.hostname}"`,
        },
      ],
    };
  } catch (error) {
    return formatError('add property hostname', error);
  }
}

/**
 * Remove hostname from property
 */
export async function removePropertyHostname(
  client: AkamaiClient,
  args: {
    propertyId: string;
    hostname: string;
    version?: number;
  },
): Promise<MCPToolResponse> {
  try {
    // Get property details to find latest version if not specified
    let version = args.version;
    if (!version) {
      const propertyResponse = await client.request({
        path: `/papi/v1/properties/${args.propertyId}`,
        method: 'GET',
      });

      if (!propertyResponse.properties?.items?.[0]) {
        throw new Error('Property not found');
      }

      version = propertyResponse.properties.items[0].latestVersion || 1;
    }

    // Get current hostnames
    const currentHostnames = await client.request({
      path: `/papi/v1/properties/${args.propertyId}/versions/${version}/hostnames`,
      method: 'GET',
    });

    // Remove hostname
    const hostnames = (currentHostnames.hostnames?.items || []).filter(
      (h: any) => h.cnameFrom !== args.hostname,
    );

    if (hostnames.length === currentHostnames.hostnames?.items?.length) {
      return {
        content: [
          {
            type: 'text',
            text: `❌ Hostname ${args.hostname} not found in property ${args.propertyId}`,
          },
        ],
      };
    }

    // Update hostnames
    await client.request({
      path: `/papi/v1/properties/${args.propertyId}/versions/${version}/hostnames`,
      method: 'PUT',
      headers: {
        'Content-Type': 'application/json',
      },
      body: {
        hostnames: hostnames,
      },
    });

    return {
      content: [
        {
          type: 'text',
          text: `✅ Removed hostname ${args.hostname} from property ${args.propertyId} (v${version})\n\n## Next Steps\n- Remove DNS CNAME record for ${args.hostname}\n- Activate property: "Activate property ${args.propertyId} to staging"`,
        },
      ],
    };
  } catch (error) {
    return formatError('remove property hostname', error);
  }
}

/**
 * Activate property to staging or production
 */
export async function activateProperty(
  client: AkamaiClient,
  args: {
    propertyId: string;
    version?: number;
    network: 'STAGING' | 'PRODUCTION';
    note?: string;
    notifyEmails?: string[];
    acknowledgeAllWarnings?: boolean;
    fastPush?: boolean;
    useFastFallback?: boolean;
    complianceRecord?: {
      noncomplianceReason?: string;
    };
<<<<<<< HEAD
  }
=======
  },
>>>>>>> aa19df39
): Promise<MCPToolResponse> {
  try {
    // Get property details
    const propertyResponse = await client.request({
      path: `/papi/v1/properties/${args.propertyId}`,
      method: 'GET',
    });

    if (!propertyResponse.properties?.items?.[0]) {
      throw new Error('Property not found');
    }

    const property = propertyResponse.properties.items[0];
    const version = args.version || property.latestVersion || 1;

    // Check if already active
    if (args.network === 'PRODUCTION' && property.productionVersion === version) {
      return {
        content: [
          {
            type: 'text',
            text: `ℹ️ Property ${args.propertyId} version ${version} is already active in PRODUCTION`,
          },
        ],
      };
    }
    if (args.network === 'STAGING' && property.stagingVersion === version) {
      return {
        content: [
          {
            type: 'text',
            text: `ℹ️ Property ${args.propertyId} version ${version} is already active in STAGING`,
          },
        ],
      };
    }

    // Create activation with enhanced parameters
    const activationBody: any = {
      propertyVersion: version,
      network: args.network,
      note: args.note || `Activated via MCP on ${new Date().toISOString()}`,
      notifyEmails: args.notifyEmails || [],
      acknowledgeAllWarnings: args.acknowledgeAllWarnings !== false,
      fastPush: args.fastPush !== false, // Default to true for faster activations
      useFastFallback: args.useFastFallback || false, // Default to false for safety
    };

    // Add compliance record if provided (for regulated environments)
    if (args.complianceRecord) {
      activationBody.complianceRecord = args.complianceRecord;
    }

    const response = await client.request({
      path: `/papi/v1/properties/${args.propertyId}/activations`,
      method: 'POST',
      headers: {
        'Content-Type': 'application/json',
      },
      body: activationBody,
    });

    const activationId = response.activationLink?.split('/').pop();

    return {
      content: [
        {
          type: 'text',
          text: `✅ Started activation of property ${property.propertyName} (v${version}) to ${args.network}\n\n**Activation ID:** ${activationId}\n**Status:** In Progress\n\n## Monitoring\n- Check status: "Get activation status ${activationId} for property ${args.propertyId}"\n- View all activations: "List activations for property ${args.propertyId}"\n\n⏱️ Typical activation times:\n- Staging: 5-10 minutes\n- Production: 20-30 minutes`,
        },
      ],
    };
  } catch (error) {
    if (error instanceof Error && error.message.includes('warnings')) {
      return {
        content: [
          {
            type: 'text',
            text: `⚠️ Activation blocked due to warnings. To proceed:\n1. Review warnings: "Show rules for property ${args.propertyId}"\n2. Fix issues or activate with: "Activate property ${args.propertyId} to ${args.network} acknowledging warnings"`,
          },
        ],
      };
    }
    return formatError('activate property', error);
  }
}

/**
 * Get activation status
 */
export async function getActivationStatus(
  client: AkamaiClient,
  args: {
    propertyId: string;
    activationId: string;
  },
): Promise<MCPToolResponse> {
  try {
    const response = await client.request({
      path: `/papi/v1/properties/${args.propertyId}/activations/${args.activationId}`,
      method: 'GET',
    });

    if (!response.activations?.items?.[0]) {
      throw new Error('Activation not found');
    }

    const activation = response.activations.items[0];
    const statusEmoji =
      {
        ACTIVE: '✅',
        PENDING: '⏳',
        ZONE_1: '🔄',
        ZONE_2: '🔄',
        ZONE_3: '🔄',
        ABORTED: '❌',
        FAILED: '❌',
        DEACTIVATED: '⚫',
        PENDING_DEACTIVATION: '⏳',
        NEW: '🆕',
      }[activation.status] || '❓';

    let text = `# Activation Status: ${activation.activationId}\n\n`;
    text += `**Property:** ${activation.propertyName} (${activation.propertyId})\n`;
    text += `**Version:** ${activation.propertyVersion}\n`;
    text += `**Network:** ${activation.network}\n`;
    text += `**Status:** ${statusEmoji} ${activation.status}\n`;
    text += `**Type:** ${activation.activationType}\n`;
    text += `**Submitted:** ${new Date(activation.submitDate).toLocaleString()}\n`;
    text += `**Updated:** ${new Date(activation.updateDate).toLocaleString()}\n`;

    if (activation.note) {
      text += `**Note:** ${activation.note}\n`;
    }

    if (activation.fatalError) {
      text += `\n❌ **Fatal Error:** ${activation.fatalError}\n`;
    }

    if (activation.errors && activation.errors.length > 0) {
      text += '\n## Errors\n';
      activation.errors.forEach((error) => {
        text += `- ${error.messageId}: ${error.detail}\n`;
      });
    }

    if (activation.warnings && activation.warnings.length > 0) {
      text += '\n## Warnings\n';
      activation.warnings.forEach((warning) => {
        text += `- ${warning.messageId}: ${warning.detail}\n`;
      });
    }

    if (activation.status === 'ACTIVE') {
      text += `\n✅ **Activation Complete!**\n\nYour property is now live on ${activation.network}.`;
      if (activation.network === 'STAGING') {
        text += `\n\nNext step: Test thoroughly, then activate to production:\n"Activate property ${args.propertyId} to production"`;
      }
    } else if (['PENDING', 'ZONE_1', 'ZONE_2', 'ZONE_3'].includes(activation.status)) {
      text += '\n\n⏳ **Activation in Progress**\n\nCheck again in a few minutes.';
    }

    return {
      content: [
        {
          type: 'text',
          text,
        },
      ],
    };
  } catch (error) {
    return formatError('get activation status', error);
  }
}

/**
 * List all activations for a property
 */
export async function listPropertyActivations(
  client: AkamaiClient,
  args: {
    propertyId: string;
    network?: 'STAGING' | 'PRODUCTION';
  },
): Promise<MCPToolResponse> {
  try {
    const queryParams: any = {};
    if (args.network) {
      queryParams.network = args.network;
    }

    const response = await client.request({
      path: `/papi/v1/properties/${args.propertyId}/activations`,
      method: 'GET',
      queryParams,
    });

    if (!response.activations?.items || response.activations.items.length === 0) {
      return {
        content: [
          {
            type: 'text',
            text: `No activations found for property ${args.propertyId}${args.network ? ` on ${args.network}` : ''}`,
          },
        ],
      };
    }

    let text = `# Property Activations (${response.activations.items.length} found)\n\n`;

    // Group by network
    const byNetwork = response.activations.items.reduce(
      (acc, act) => {
        if (!acc[act.network]) acc[act.network] = [];
        acc[act.network].push(act);
        return acc;
      },
      {} as Record<string, ActivationStatus[]>,
    );

    for (const [network, activations] of Object.entries(byNetwork)) {
      text += `## ${network}\n\n`;

      // Sort by date, most recent first
      const sortedActivations = [...activations].sort(
        (a, b) => new Date(b.updateDate).getTime() - new Date(a.updateDate).getTime(),
      );

      for (const act of sortedActivations) {
        const statusEmoji =
          {
            ACTIVE: '✅',
            PENDING: '⏳',
            ZONE_1: '🔄',
            ZONE_2: '🔄',
            ZONE_3: '🔄',
            ABORTED: '❌',
            FAILED: '❌',
            DEACTIVATED: '⚫',
            PENDING_DEACTIVATION: '⏳',
            NEW: '🆕',
          }[act.status] || '❓';

        text += `### ${statusEmoji} v${act.propertyVersion} - ${act.status}\n`;
        text += `- **ID:** ${act.activationId}\n`;
        text += `- **Date:** ${new Date(act.updateDate).toLocaleString()}\n`;
        text += `- **Type:** ${act.activationType}\n`;
        if (act.note) {
          text += `- **Note:** ${act.note}\n`;
        }
        text += '\n';
      }
    }

    return {
      content: [
        {
          type: 'text',
          text,
        },
      ],
    };
  } catch (error) {
    return formatError('list property activations', error);
  }
}

/**
 * Update property with Default DV certificate hostname
 * This creates and configures a secure edge hostname using Akamai's Default Domain Validation certificate
 */
export async function updatePropertyWithDefaultDV(
  client: AkamaiClient,
  args: {
    propertyId: string;
    hostname: string;
    version?: number;
    ipVersion?: 'IPV4' | 'IPV6' | 'IPV4_IPV6';
    customer?: string;
  },
): Promise<MCPToolResponse> {
  try {
    // Get property details
    const propertyResponse = await client.request({
      path: `/papi/v1/properties/${args.propertyId}`,
      method: 'GET',
    });

    if (!propertyResponse.properties?.items?.[0]) {
      throw new Error('Property not found');
    }

    const property = propertyResponse.properties.items[0];
    const version = args.version || property.latestVersion || 1;

    // Extract domain parts from hostname
    const hostnameParts = args.hostname.split('.');
    const domainPrefix = hostnameParts[0];
    const domainSuffix = hostnameParts.slice(1).join('.');

    // Step 1: Create edge hostname with Default DV
    const edgeHostnamePrefix = `${domainPrefix}-defaultdv`;
    const edgeHostnameDomain = `${edgeHostnamePrefix}.${domainSuffix}.edgekey.net`;

    let text = `# Updating Property with Default DV Certificate\n\n`;
    text += `**Property:** ${property.propertyName} (${args.propertyId})\n`;
    text += `**Hostname:** ${args.hostname}\n`;
    text += `**Edge Hostname:** ${edgeHostnameDomain}\n\n`;

    try {
      // Create the edge hostname
      const edgeHostnameResponse = await client.request({
        path: '/papi/v1/edgehostnames',
        method: 'POST',
        headers: {
          'Content-Type': 'application/json',
          Accept: 'application/json',
          'PAPI-Use-Prefixes': 'true',
        },
        queryParams: {
          contractId: property.contractId,
          groupId: property.groupId,
          options: 'mapDetails',
        },
        body: {
          productId: property.productId,
          domainPrefix: edgeHostnamePrefix,
          domainSuffix: `${domainSuffix}.edgekey.net`,
          secure: true,
          secureNetwork: 'ENHANCED_TLS',
          ipVersionBehavior: args.ipVersion || 'IPV4_IPV6',
          useCases: [
            {
              useCase: 'Download_Mode',
              option: 'BACKGROUND',
              type: 'GLOBAL',
            },
          ],
          // Default DV certificate configuration
          certEnrollmentId: null, // Will use Default DV
          slotNumber: null,
        },
      });

      const edgeHostnameId = edgeHostnameResponse.edgeHostnameLink?.split('/').pop()?.split('?')[0];
      text += `✅ **Step 1 Complete:** Edge hostname created\n`;
      text += `- Edge Hostname ID: ${edgeHostnameId}\n`;
      text += `- Certificate Type: Default Domain Validation (DV)\n\n`;
    } catch (err) {
      if (err instanceof Error && err.message.includes('already exists')) {
        text += `ℹ️ Edge hostname ${edgeHostnameDomain} already exists, proceeding...\n\n`;
      } else {
        throw err;
      }
    }

    // Step 2: Add hostname to property
    const currentHostnames = await client.request({
      path: `/papi/v1/properties/${args.propertyId}/versions/${version}/hostnames`,
      method: 'GET',
    });

    // Check if hostname already exists
    const existingHostname = currentHostnames.hostnames?.items?.find(
      (h: any) => h.cnameFrom === args.hostname,
    );

    if (existingHostname) {
      text += `⚠️ **Note:** Hostname ${args.hostname} already exists in property\n`;
      text += `Current mapping: ${args.hostname} → ${existingHostname.cnameTo}\n\n`;
    } else {
      // Add the hostname
      const hostnames = currentHostnames.hostnames?.items || [];
      hostnames.push({
        cnameFrom: args.hostname,
        cnameTo: edgeHostnameDomain,
        cnameType: 'EDGE_HOSTNAME',
      });

      await client.request({
        path: `/papi/v1/properties/${args.propertyId}/versions/${version}/hostnames`,
        method: 'PUT',
        headers: {
          'Content-Type': 'application/json',
        },
        body: {
          hostnames: hostnames,
        },
      });

      text += `✅ **Step 2 Complete:** Hostname added to property\n\n`;
    }

    // Step 3: Domain validation instructions
    text += `## Step 3: Domain Validation Required\n\n`;
    text += `Default DV certificates require domain ownership validation:\n\n`;

    text += `### Option 1: HTTP Token Validation\n`;
    text += `1. Create a file at:\n`;
    text += `   \`http://${args.hostname}/.well-known/pki-validation/akamai-domain-verification.txt\`\n`;
    text += `2. The validation token will be provided after activation\n\n`;

    text += `### Option 2: DNS TXT Record Validation\n`;
    text += `1. Create a TXT record at:\n`;
    text += `   \`_acme-challenge.${args.hostname}\`\n`;
    text += `2. The validation value will be provided after activation\n\n`;

    text += `## Next Steps\n\n`;
    text += `1. **Create DNS CNAME:**\n`;
    text += `   \`${args.hostname} CNAME ${edgeHostnameDomain}\`\n\n`;
    text += `2. **Activate to Staging:**\n`;
    text += `   \`"Activate property ${args.propertyId} version ${version} to staging"\`\n\n`;
    text += `3. **Complete Domain Validation:**\n`;
    text += `   Follow the validation instructions provided after activation\n\n`;
    text += `4. **Activate to Production:**\n`;
    text += `   \`"Activate property ${args.propertyId} version ${version} to production"\`\n\n`;

    text += `## Benefits of Default DV\n`;
    text += `- ✅ Automatic certificate provisioning\n`;
    text += `- ✅ No manual certificate management\n`;
    text += `- ✅ Auto-renewal before expiration\n`;
    text += `- ✅ Enhanced TLS with HTTP/2 support\n`;

    return {
      content: [
        {
          type: 'text',
          text,
        },
      ],
    };
  } catch (error) {
    return formatError('update property with Default DV', error);
  }
}

/**
 * Update property with CPS-managed certificate hostname
 * This configures a property to use an edge hostname secured with a CPS-managed certificate
 */
export async function updatePropertyWithCPSCertificate(
  client: AkamaiClient,
  args: {
    propertyId: string;
    hostname: string;
    certificateEnrollmentId: number;
    version?: number;
    ipVersion?: 'IPV4' | 'IPV6' | 'IPV4_IPV6';
    tlsVersion?: 'STANDARD_TLS' | 'ENHANCED_TLS';
    customer?: string;
  },
): Promise<MCPToolResponse> {
  try {
    // Get property details
    const propertyResponse = await client.request({
      path: `/papi/v1/properties/${args.propertyId}`,
      method: 'GET',
    });

    if (!propertyResponse.properties?.items?.[0]) {
      throw new Error('Property not found');
    }

    const property = propertyResponse.properties.items[0];
    const version = args.version || property.latestVersion || 1;
    const tlsVersion = args.tlsVersion || 'ENHANCED_TLS';

    // Extract domain parts from hostname
    const hostnameParts = args.hostname.split('.');
    const domainPrefix = hostnameParts[0];
    const domainSuffix = hostnameParts.slice(1).join('.');

    // Determine edge hostname suffix based on TLS version
    const edgeHostnameSuffix = tlsVersion === 'ENHANCED_TLS' ? 'edgekey.net' : 'edgesuite.net';
    const edgeHostnamePrefix = `${domainPrefix}-cps`;
    const edgeHostnameDomain = `${edgeHostnamePrefix}.${domainSuffix}.${edgeHostnameSuffix}`;

    let text = `# Updating Property with CPS-Managed Certificate\n\n`;
    text += `**Property:** ${property.propertyName} (${args.propertyId})\n`;
    text += `**Hostname:** ${args.hostname}\n`;
    text += `**Certificate Enrollment ID:** ${args.certificateEnrollmentId}\n`;
    text += `**TLS Version:** ${tlsVersion}\n`;
    text += `**Edge Hostname:** ${edgeHostnameDomain}\n\n`;

    // Step 1: Verify certificate enrollment
    text += `## Step 1: Verifying Certificate Enrollment\n`;
    text += `Certificate Enrollment ID: ${args.certificateEnrollmentId}\n\n`;
    text += `⚠️ **Important:** Ensure this certificate enrollment:\n`;
    text += `- Includes ${args.hostname} as CN or SAN\n`;
    text += `- Is in ACTIVE status\n`;
    text += `- Matches the TLS version (${tlsVersion})\n\n`;

    // Step 2: Create edge hostname with CPS certificate
    try {
      const edgeHostnameResponse = await client.request({
        path: '/papi/v1/edgehostnames',
        method: 'POST',
        headers: {
          'Content-Type': 'application/json',
          Accept: 'application/json',
          'PAPI-Use-Prefixes': 'true',
        },
        queryParams: {
          contractId: property.contractId,
          groupId: property.groupId,
          options: 'mapDetails',
        },
        body: {
          productId: property.productId,
          domainPrefix: edgeHostnamePrefix,
          domainSuffix: `${domainSuffix}.${edgeHostnameSuffix}`,
          secure: true,
          secureNetwork: tlsVersion,
          ipVersionBehavior: args.ipVersion || 'IPV4_IPV6',
          certEnrollmentId: args.certificateEnrollmentId,
          useCases: [
            {
              useCase: 'Download_Mode',
              option: 'BACKGROUND',
              type: 'GLOBAL',
            },
          ],
        },
      });

      const edgeHostnameId = edgeHostnameResponse.edgeHostnameLink?.split('/').pop()?.split('?')[0];
      text += `✅ **Step 2 Complete:** Edge hostname created\n`;
      text += `- Edge Hostname ID: ${edgeHostnameId}\n`;
      text += `- Certificate Type: CPS-Managed (Enrollment ${args.certificateEnrollmentId})\n\n`;
    } catch (err) {
      if (err instanceof Error && err.message.includes('already exists')) {
        text += `ℹ️ Edge hostname ${edgeHostnameDomain} already exists, proceeding...\n\n`;
      } else {
        throw err;
      }
    }

    // Step 3: Add hostname to property
    const currentHostnames = await client.request({
      path: `/papi/v1/properties/${args.propertyId}/versions/${version}/hostnames`,
      method: 'GET',
    });

    // Check if hostname already exists
    const existingHostname = currentHostnames.hostnames?.items?.find(
      (h: any) => h.cnameFrom === args.hostname,
    );

    if (existingHostname) {
      text += `⚠️ **Note:** Hostname ${args.hostname} already exists in property\n`;
      text += `Current mapping: ${args.hostname} → ${existingHostname.cnameTo}\n\n`;
    } else {
      // Add the hostname
      const hostnames = currentHostnames.hostnames?.items || [];
      hostnames.push({
        cnameFrom: args.hostname,
        cnameTo: edgeHostnameDomain,
        cnameType: 'EDGE_HOSTNAME',
        certStatus: {
          production: [
            {
              status: 'PENDING',
            },
          ],
          staging: [
            {
              status: 'PENDING',
            },
          ],
        },
      });

      await client.request({
        path: `/papi/v1/properties/${args.propertyId}/versions/${version}/hostnames`,
        method: 'PUT',
        headers: {
          'Content-Type': 'application/json',
        },
        body: {
          hostnames: hostnames,
        },
      });

      text += `✅ **Step 3 Complete:** Hostname added to property\n\n`;
    }

    // Step 4: Next steps
    text += `## Next Steps\n\n`;
    text += `1. **Create DNS CNAME:**\n`;
    text += `   \`${args.hostname} CNAME ${edgeHostnameDomain}\`\n\n`;

    text += `2. **Verify Certificate Status:**\n`;
    text += `   \`"Check DV enrollment status ${args.certificateEnrollmentId}"\`\n\n`;

    text += `3. **Activate to Staging:**\n`;
    text += `   \`"Activate property ${args.propertyId} version ${version} to staging"\`\n\n`;

    text += `4. **Test in Staging:**\n`;
    text += `   - Verify HTTPS works correctly\n`;
    text += `   - Check certificate chain\n`;
    text += `   - Test SSL/TLS configuration\n\n`;

    text += `5. **Activate to Production:**\n`;
    text += `   \`"Activate property ${args.propertyId} version ${version} to production"\`\n\n`;

    text += `## CPS Certificate Benefits\n`;
    text += `- ✅ Full control over certificate details\n`;
    text += `- ✅ Support for wildcard and multi-domain certificates\n`;
    text += `- ✅ Custom certificate chain\n`;
    if (tlsVersion === 'ENHANCED_TLS') {
      text += `- ✅ Enhanced TLS with HTTP/2\n`;
      text += `- ✅ Advanced cipher suites\n`;
      text += `- ✅ Optimized for performance\n`;
    } else {
      text += `- ✅ Standard TLS compatibility\n`;
      text += `- ✅ Broad client support\n`;
    }

    return {
      content: [
        {
          type: 'text',
          text,
        },
      ],
    };
  } catch (error) {
    return formatError('update property with CPS certificate', error);
  }
}

/**
 * Enhanced create property version with intelligent base version selection
 */
export async function createPropertyVersionEnhanced(
  client: AkamaiClient,
  args: {
    customer?: string;
    propertyId: string;
    note?: string;
    baseVersion?: number;
    autoSelectBase?: boolean;
    tags?: string[];
    metadata?: Record<string, string>;
  },
): Promise<MCPToolResponse> {
  try {
    let baseVersion = args.baseVersion;

    // Intelligent base version selection
    if (args.autoSelectBase && !baseVersion) {
      const versionsResponse = await client.request({
        method: 'GET',
        path: `/papi/v1/properties/${args.propertyId}/versions`,
      });

      const versions = versionsResponse.data.versions?.items || [];
      if (versions.length > 0) {
        // Select latest staging version, or latest production if no staging
        const stagingVersions = versions.filter((v: any) => v.stagingStatus === 'ACTIVE');
        const productionVersions = versions.filter((v: any) => v.productionStatus === 'ACTIVE');

        if (stagingVersions.length > 0) {
          baseVersion = Math.max(...stagingVersions.map((v: any) => v.propertyVersion));
        } else if (productionVersions.length > 0) {
          baseVersion = Math.max(...productionVersions.map((v: any) => v.propertyVersion));
        } else {
          baseVersion = Math.max(...versions.map((v: any) => v.propertyVersion));
        }
      }
    }

    // Create new version
    const response = await client.request({
      method: 'POST',
      path: `/papi/v1/properties/${args.propertyId}/versions`,
      body: baseVersion ? { createFromVersion: baseVersion } : {},
    });

    const newVersion = response.versionLink?.split('/').pop() || 'unknown';

    // Add note and metadata if provided
    if (args.note || args.tags || args.metadata) {
      const patches = [];

      if (args.note) {
        patches.push({
          op: 'replace',
          path: '/versions/0/note',
          value: args.note,
        });
      }

      // Add tags as part of metadata
      if (args.tags || args.metadata) {
        const metadata = { ...args.metadata };
        if (args.tags) {
          metadata.tags = args.tags.join(',');
        }
        metadata.createdBy = 'alecs-mcp-akamai';
        metadata.created = new Date().toISOString();

        patches.push({
          op: 'add',
          path: '/versions/0/metadata',
          value: metadata,
        });
      }

      if (patches.length > 0) {
        await client.request({
          method: 'PATCH',
          path: `/papi/v1/properties/${args.propertyId}/versions/${newVersion}`,
          body: patches,
        });
      }
    }

    const text = `✅ Created enhanced property version ${newVersion}${baseVersion ? ` based on version ${baseVersion}` : ''}
${args.note ? `\nNote: ${args.note}` : ''}
${args.tags ? `\nTags: ${args.tags.join(', ')}` : ''}

**Smart Selections:**
${args.autoSelectBase ? `- Auto-selected base version: ${baseVersion}` : ''}
- Version metadata attached
- Ready for rule updates

**Next Steps:**
- Update rules: "Update rules for property ${args.propertyId} version ${newVersion}"
- Compare versions: "Compare property ${args.propertyId} versions ${baseVersion} and ${newVersion}"
- Activate when ready: "Activate property ${args.propertyId} version ${newVersion} to staging"`;

    return {
      content: [
        {
          type: 'text',
          text,
        },
      ],
    };
  } catch (error) {
    return formatError('create enhanced property version', error);
  }
}

/**
 * Get version diff comparing rule trees between versions
 */
export async function getVersionDiff(
  client: AkamaiClient,
  args: {
    customer?: string;
    propertyId: string;
    version1: number;
    version2: number;
    includeDetails?: boolean;
    compareType?: 'rules' | 'hostnames' | 'all';
  },
): Promise<MCPToolResponse> {
  try {
    const compareType = args.compareType || 'all';
    const differences = [];

    // Compare rules if requested
    if (compareType === 'rules' || compareType === 'all') {
      const [rules1Response, rules2Response] = await Promise.all([
        client.request({
          method: 'GET',
          path: `/papi/v1/properties/${args.propertyId}/versions/${args.version1}/rules`,
        }),
        client.request({
          method: 'GET',
          path: `/papi/v1/properties/${args.propertyId}/versions/${args.version2}/rules`,
        }),
      ]);

      const rulesDiff = compareRuleTrees(
        rules1Response.data.rules,
        rules2Response.data.rules,
        args.includeDetails || false,
      );

      if (rulesDiff.length > 0) {
        differences.push({
          type: 'rules',
          changes: rulesDiff.length,
          details: rulesDiff,
        });
      }
    }

    // Compare hostnames if requested
    if (compareType === 'hostnames' || compareType === 'all') {
      const [hostnames1Response, hostnames2Response] = await Promise.all([
        client.request({
          method: 'GET',
          path: `/papi/v1/properties/${args.propertyId}/versions/${args.version1}/hostnames`,
        }),
        client.request({
          method: 'GET',
          path: `/papi/v1/properties/${args.propertyId}/versions/${args.version2}/hostnames`,
        }),
      ]);

      const hostnamesDiff = compareHostnames(
        hostnames1Response.data.hostnames?.items || [],
        hostnames2Response.data.hostnames?.items || [],
      );

      if (hostnamesDiff.length > 0) {
        differences.push({
          type: 'hostnames',
          changes: hostnamesDiff.length,
          details: hostnamesDiff,
        });
      }
    }

    let text = `📊 **Version Comparison: ${args.version1} vs ${args.version2}**\n\n`;

    if (differences.length === 0) {
      text += '✅ No differences found between versions';
    } else {
      text += `**Summary:** ${differences.length} difference category found\n\n`;

      for (const diff of differences) {
        text += `**${diff.type.toUpperCase()} Changes:** ${diff.changes} differences\n`;

        if (args.includeDetails && diff.details) {
          diff.details.slice(0, 10).forEach((detail: any, index: number) => {
            text += `  ${index + 1}. ${detail.type}: ${detail.path || detail.description}\n`;
          });

          if (diff.details.length > 10) {
            text += `  ... and ${diff.details.length - 10} more changes\n`;
          }
        }
        text += '\n';
      }
    }

    text += `\n**Analysis Options:**
- Get detailed diff: "Compare property ${args.propertyId} versions ${args.version1} and ${args.version2} with details"
- View specific changes: "Get rules for property ${args.propertyId} version ${args.version2}"
- Merge versions: "Merge property ${args.propertyId} version ${args.version2} into ${args.version1}"`;

    return {
      content: [
        {
          type: 'text',
          text,
        },
      ],
    };
  } catch (error) {
    return formatError('compare property versions', error);
  }
}

/**
 * List property versions with enhanced filtering and pagination
 */
export async function listPropertyVersionsEnhanced(
  client: AkamaiClient,
  args: {
    customer?: string;
    propertyId: string;
    limit?: number;
    offset?: number;
    status?: 'active' | 'inactive' | 'all';
    network?: 'staging' | 'production' | 'both';
    includeMetadata?: boolean;
  },
): Promise<MCPToolResponse> {
  try {
    const response = await client.request({
      method: 'GET',
      path: `/papi/v1/properties/${args.propertyId}/versions`,
    });

    let versions = response.data.versions?.items || [];
    const limit = args.limit || 20;
    const offset = args.offset || 0;

    // Apply filters
    if (args.status === 'active') {
      versions = versions.filter(
        (v: any) => v.stagingStatus === 'ACTIVE' || v.productionStatus === 'ACTIVE',
      );
    } else if (args.status === 'inactive') {
      versions = versions.filter(
        (v: any) => v.stagingStatus !== 'ACTIVE' && v.productionStatus !== 'ACTIVE',
      );
    }

    if (args.network === 'staging') {
      versions = versions.filter((v: any) => v.stagingStatus === 'ACTIVE');
    } else if (args.network === 'production') {
      versions = versions.filter((v: any) => v.productionStatus === 'ACTIVE');
    }

    // Sort by version number (newest first)
    versions.sort((a: any, b: any) => b.propertyVersion - a.propertyVersion);

    // Apply pagination
    const totalVersions = versions.length;
    const paginatedVersions = versions.slice(offset, offset + limit);

    let text = `📋 **Property Versions for ${args.propertyId}**\n\n`;
    text += `**Total:** ${totalVersions} versions | **Showing:** ${offset + 1}-${Math.min(offset + limit, totalVersions)}\n\n`;

    for (const version of paginatedVersions) {
      const isActive = version.stagingStatus === 'ACTIVE' || version.productionStatus === 'ACTIVE';
      const statusIcon = isActive ? '🟢' : '⚪';

      text += `${statusIcon} **Version ${version.propertyVersion}**\n`;
      text += `  └ Updated: ${version.updatedDate} by ${version.updatedByUser}\n`;

      if (version.stagingStatus === 'ACTIVE') text += `  └ 🟡 Active on STAGING\n`;
      if (version.productionStatus === 'ACTIVE') text += `  └ 🔴 Active on PRODUCTION\n`;

      if (version.note) text += `  └ Note: ${version.note}\n`;

      if (args.includeMetadata && version.metadata) {
        const metadata =
          typeof version.metadata === 'string' ? JSON.parse(version.metadata) : version.metadata;
        if (metadata.tags) text += `  └ Tags: ${metadata.tags}\n`;
      }

      text += '\n';
    }

    // Pagination controls
    if (totalVersions > limit) {
      text += `**Navigation:**\n`;
      if (offset > 0) {
        text += `- Previous: "List versions for property ${args.propertyId} offset ${Math.max(0, offset - limit)}"\n`;
      }
      if (offset + limit < totalVersions) {
        text += `- Next: "List versions for property ${args.propertyId} offset ${offset + limit}"\n`;
      }
    }

    text += `\n**Actions:**
- Compare versions: "Compare property ${args.propertyId} versions X and Y"
- Create new version: "Create version for property ${args.propertyId}"
- View version details: "Get rules for property ${args.propertyId} version X"`;

    return {
      content: [
        {
          type: 'text',
          text,
        },
      ],
    };
  } catch (error) {
    return formatError('list property versions', error);
  }
}

/**
 * Rollback property version for quick recovery
 */
export async function rollbackPropertyVersion(
  client: AkamaiClient,
  args: {
    customer?: string;
    propertyId: string;
    targetVersion: number;
    createBackup?: boolean;
    note?: string;
    autoActivate?: boolean;
    network?: 'staging' | 'production';
  },
): Promise<MCPToolResponse> {
  try {
    let backupVersionId = null;

    // Create backup of current version if requested
    if (args.createBackup !== false) {
      const currentVersionResponse = await client.request({
        method: 'GET',
        path: `/papi/v1/properties/${args.propertyId}/versions`,
      });

      const versions = currentVersionResponse.data.versions?.items || [];
      const latestVersion = Math.max(...versions.map((v: any) => v.propertyVersion));

      const backupResponse = await client.request({
        method: 'POST',
        path: `/papi/v1/properties/${args.propertyId}/versions`,
        body: { createFromVersion: latestVersion },
      });

      backupVersionId = backupResponse.versionLink?.split('/').pop();

      // Add backup note
      if (backupVersionId) {
        await client.request({
          method: 'PATCH',
          path: `/papi/v1/properties/${args.propertyId}/versions/${backupVersionId}`,
          body: [
            {
              op: 'replace',
              path: '/versions/0/note',
              value: `Backup before rollback to version ${args.targetVersion} - ${new Date().toISOString()}`,
            },
          ],
        });
      }
    }

    // Create new version from target version
    const rollbackResponse = await client.request({
      method: 'POST',
      path: `/papi/v1/properties/${args.propertyId}/versions`,
      body: { createFromVersion: args.targetVersion },
    });

    const newVersionId = rollbackResponse.versionLink?.split('/').pop();

    // Add rollback note
    if (newVersionId && args.note) {
      await client.request({
        method: 'PATCH',
        path: `/papi/v1/properties/${args.propertyId}/versions/${newVersionId}`,
        body: [
          {
            op: 'replace',
            path: '/versions/0/note',
            value: `Rollback from version ${args.targetVersion}: ${args.note}`,
          },
        ],
      });
    }

    let text = `🔄 **Property Rollback Completed**\n\n`;
    text += `✅ Rolled back to version ${args.targetVersion}\n`;
    text += `📦 New version created: ${newVersionId}\n`;

    if (backupVersionId) {
      text += `💾 Backup version created: ${backupVersionId}\n`;
    }

    // Auto-activate if requested
    if (args.autoActivate && args.network) {
      try {
        await client.request({
          method: 'POST',
          path: `/papi/v1/properties/${args.propertyId}/activations`,
          body: {
            propertyVersion: parseInt(newVersionId),
            network: args.network.toUpperCase(),
            note: `Auto-activation after rollback to version ${args.targetVersion}`,
            acknowledgeAllWarnings: true,
          },
        });
        text += `🚀 Auto-activated on ${args.network.toUpperCase()}\n`;
      } catch (activationError) {
        text += `⚠️ Rollback completed but auto-activation failed. Manual activation required.\n`;
      }
    }

    text += `\n**Recovery Information:**
- Original version: ${args.targetVersion}
- New version: ${newVersionId}
${backupVersionId ? `- Backup version: ${backupVersionId}` : ''}

**Next Steps:**
${!args.autoActivate ? `- Activate: "Activate property ${args.propertyId} version ${newVersionId} to ${args.network || 'staging'}"` : ''}
- Verify: "Get rules for property ${args.propertyId} version ${newVersionId}"
- Compare: "Compare property ${args.propertyId} versions ${backupVersionId} and ${newVersionId}"`;

    return {
      content: [
        {
          type: 'text',
          text,
        },
      ],
    };
  } catch (error) {
    return formatError('rollback property version', error);
  }
}

/**
 * Batch version operations across multiple properties
 */
export async function batchVersionOperations(
  client: AkamaiClient,
  args: {
    customer?: string;
    operations: Array<{
      propertyId: string;
      operation: 'create' | 'rollback' | 'compare';
      parameters: Record<string, any>;
    }>;
    parallel?: boolean;
    continueOnError?: boolean;
  },
): Promise<MCPToolResponse> {
  try {
    const results = [];
    const errors = [];

    if (args.parallel) {
      // Execute operations in parallel
      const promises = args.operations.map(async (op, index) => {
        try {
          let result;
          switch (op.operation) {
            case 'create':
              result = await createPropertyVersionEnhanced(client, {
                propertyId: op.propertyId,
                ...op.parameters,
              });
              break;
            case 'rollback':
              result = await rollbackPropertyVersion(client, {
                propertyId: op.propertyId,
                targetVersion: op.parameters.targetVersion || 1,
                ...op.parameters,
              });
              break;
            case 'compare':
              result = await getVersionDiff(client, {
                propertyId: op.propertyId,
                version1: op.parameters.version1 || 1,
                version2: op.parameters.version2 || 2,
                ...op.parameters,
              });
              break;
            default:
              throw new Error(`Unknown operation: ${op.operation}`);
          }
          return { index, success: true, result, propertyId: op.propertyId };
        } catch (error: any) {
          return {
            index,
            success: false,
            error: error?.message || 'Unknown error',
            propertyId: op.propertyId,
          };
        }
      });

      const allResults = await Promise.allSettled(promises);

      allResults.forEach((promiseResult, index) => {
        if (promiseResult.status === 'fulfilled') {
          const { success, result, error, propertyId } = promiseResult.value || {};
          if (success && result) {
            results.push({
              propertyId: propertyId || '',
              operation: args.operations[index]?.operation || '',
              result,
            });
          } else if (error) {
            errors.push({
              propertyId: propertyId || '',
              operation: args.operations[index]?.operation || '',
              error,
            });
          }
        } else {
          errors.push({
            propertyId: args.operations[index]?.propertyId || '',
            operation: args.operations[index]?.operation || '',
            error: promiseResult.reason,
          });
        }
      });
    } else {
      // Execute operations sequentially
      for (const [_index, op] of args.operations.entries()) {
        try {
          let result;
          switch (op.operation) {
            case 'create':
              result = await createPropertyVersionEnhanced(client, {
                propertyId: op.propertyId,
                ...op.parameters,
              });
              break;
            case 'rollback':
              result = await rollbackPropertyVersion(client, {
                propertyId: op.propertyId,
                targetVersion: op.parameters.targetVersion || 1,
                ...op.parameters,
              });
              break;
            case 'compare':
              result = await getVersionDiff(client, {
                propertyId: op.propertyId,
                version1: op.parameters.version1 || 1,
                version2: op.parameters.version2 || 2,
                ...op.parameters,
              });
              break;
            default:
              throw new Error(`Unknown operation: ${op.operation}`);
          }
          results.push({ propertyId: op.propertyId, operation: op.operation, result });
        } catch (error: any) {
          errors.push({
            propertyId: op.propertyId,
            operation: op.operation,
            error: error?.message || 'Unknown error',
          });

          if (!args.continueOnError) {
            break;
          }
        }
      }
    }

    let text = `📋 **Batch Version Operations Results**\n\n`;
    text += `**Summary:** ${results.length} successful, ${errors.length} failed\n\n`;

    if (results.length > 0) {
      text += `✅ **Successful Operations:**\n`;
      results.forEach((result, index) => {
        text += `${index + 1}. ${result.propertyId} - ${result.operation}\n`;
      });
      text += '\n';
    }

    if (errors.length > 0) {
      text += `❌ **Failed Operations:**\n`;
      errors.forEach((error, index) => {
        text += `${index + 1}. ${error.propertyId} - ${error.operation}: ${error.error}\n`;
      });
      text += '\n';
    }

    text += `**Execution Mode:** ${args.parallel ? 'Parallel' : 'Sequential'}
**Continue on Error:** ${args.continueOnError ? 'Yes' : 'No'}

**Next Steps:**
- Review individual results above
- Retry failed operations if needed
- Verify successful operations`;

    return {
      content: [
        {
          type: 'text',
          text,
        },
      ],
    };
  } catch (error) {
    return formatError('batch version operations', error);
  }
}

/**
 * Helper function to compare rule trees and identify differences
 */
function compareRuleTrees(rules1: any, rules2: any, _includeDetails: boolean): any[] {
  const differences = [];

  // Deep comparison logic would go here
  // This is a simplified version for demonstration
  const rules1Str = JSON.stringify(rules1, null, 2);
  const rules2Str = JSON.stringify(rules2, null, 2);

  if (rules1Str !== rules2Str) {
    differences.push({
      type: 'rule_tree_change',
      description: 'Rule tree content differs between versions',
      path: '/rules',
    });
  }

  return differences;
}

/**
 * Helper function to compare hostnames
 */
function compareHostnames(hostnames1: any[], hostnames2: any[]): any[] {
  const differences = [];

  const h1Map = new Map(hostnames1.map((h) => [h.cnameFrom, h]));
  const h2Map = new Map(hostnames2.map((h) => [h.cnameFrom, h]));

  // Check for added hostnames
  for (const [hostname, _config] of h2Map) {
    if (!h1Map.has(hostname)) {
      differences.push({
        type: 'hostname_added',
        description: `Hostname ${hostname} added`,
        hostname,
      });
    }
  }

  // Check for removed hostnames
  for (const [hostname, _config] of h1Map) {
    if (!h2Map.has(hostname)) {
      differences.push({
        type: 'hostname_removed',
        description: `Hostname ${hostname} removed`,
        hostname,
      });
    }
  }

  return differences;
}

/**
 * Format error responses with helpful guidance
 */
function formatError(operation: string, error: any): MCPToolResponse {
  let errorMessage = `❌ Failed to ${operation}`;
  let solution = '';

  if (error instanceof Error) {
    errorMessage += `: ${error.message}`;

    // Provide specific solutions based on error type
    if (error.message.includes('401') || error.message.includes('credentials')) {
      solution =
        '**Solution:** Check your ~/.edgerc file has valid credentials for the customer section.';
    } else if (error.message.includes('403') || error.message.includes('Forbidden')) {
      solution = '**Solution:** Your API credentials may lack the necessary permissions.';
    } else if (error.message.includes('404') || error.message.includes('not found')) {
      solution = '**Solution:** The requested resource was not found. Verify the ID is correct.';
    } else if (error.message.includes('400') || error.message.includes('Bad Request')) {
      solution = '**Solution:** Invalid request parameters. Check the input values.';
    } else if (error.message.includes('409') || error.message.includes('Conflict')) {
      solution = '**Solution:** Resource conflict. The operation may already be in progress.';
    }
  } else {
    errorMessage += `: ${String(error)}`;
  }

  let text = errorMessage;
  if (solution) {
    text += `\n\n${solution}`;
  }

  return {
    content: [
      {
        type: 'text',
        text,
      },
    ],
  };
}<|MERGE_RESOLUTION|>--- conflicted
+++ resolved
@@ -606,11 +606,7 @@
     complianceRecord?: {
       noncomplianceReason?: string;
     };
-<<<<<<< HEAD
-  }
-=======
   },
->>>>>>> aa19df39
 ): Promise<MCPToolResponse> {
   try {
     // Get property details
@@ -731,7 +727,7 @@
         DEACTIVATED: '⚫',
         PENDING_DEACTIVATION: '⏳',
         NEW: '🆕',
-      }[activation.status] || '❓';
+      }[activation.status as keyof {ACTIVE: string; PENDING: string; ZONE_1: string; ZONE_2: string; ZONE_3: string; ABORTED: string; FAILED: string; DEACTIVATED: string; PENDING_DEACTIVATION: string; NEW: string}] || '❓';
 
     let text = `# Activation Status: ${activation.activationId}\n\n`;
     text += `**Property:** ${activation.propertyName} (${activation.propertyId})\n`;
@@ -752,14 +748,14 @@
 
     if (activation.errors && activation.errors.length > 0) {
       text += '\n## Errors\n';
-      activation.errors.forEach((error) => {
+      activation.errors.forEach((error: any) => {
         text += `- ${error.messageId}: ${error.detail}\n`;
       });
     }
 
     if (activation.warnings && activation.warnings.length > 0) {
       text += '\n## Warnings\n';
-      activation.warnings.forEach((warning) => {
+      activation.warnings.forEach((warning: any) => {
         text += `- ${warning.messageId}: ${warning.detail}\n`;
       });
     }
@@ -823,7 +819,7 @@
 
     // Group by network
     const byNetwork = response.activations.items.reduce(
-      (acc, act) => {
+      (acc: any, act: any) => {
         if (!acc[act.network]) acc[act.network] = [];
         acc[act.network].push(act);
         return acc;
@@ -835,7 +831,7 @@
       text += `## ${network}\n\n`;
 
       // Sort by date, most recent first
-      const sortedActivations = [...activations].sort(
+      const sortedActivations = [...(activations as ActivationStatus[])].sort(
         (a, b) => new Date(b.updateDate).getTime() - new Date(a.updateDate).getTime(),
       );
 
@@ -852,7 +848,7 @@
             DEACTIVATED: '⚫',
             PENDING_DEACTIVATION: '⏳',
             NEW: '🆕',
-          }[act.status] || '❓';
+          }[act.status as keyof {ACTIVE: string; PENDING: string; ZONE_1: string; ZONE_2: string; ZONE_3: string; ABORTED: string; FAILED: string; DEACTIVATED: string; PENDING_DEACTIVATION: string; NEW: string}] || '❓';
 
         text += `### ${statusEmoji} v${act.propertyVersion} - ${act.status}\n`;
         text += `- **ID:** ${act.activationId}\n`;
