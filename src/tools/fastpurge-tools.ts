import { FastPurgeService } from '@services/FastPurgeService';
import { PurgeQueueManager } from '@services/PurgeQueueManager';
import { PurgeStatusTracker } from '@services/PurgeStatusTracker';
import { CustomerConfigManager } from '@utils/customer-config';
import { logger } from '@utils/logger';
import { AkamaiError } from '@utils/errors';

const fastPurgeService = FastPurgeService.getInstance();
const queueManager = PurgeQueueManager.getInstance();
const statusTracker = PurgeStatusTracker.getInstance();
const configManager = CustomerConfigManager.getInstance();

// Input validation functions
function validateUrls(urls: string[]): void {
  const invalidUrls = urls.filter((url) => {
    try {
      new URL(url);
      return false;
    } catch {
      return true;
    }
  });

  if (invalidUrls.length > 0) {
    throw new AkamaiError(
      `Invalid URLs detected: ${invalidUrls.slice(0, 5).join(', ')}${invalidUrls.length > 5 ? '...' : ''}`,
      400,
      'INVALID_URLS',
    );
  }
}

function validateCpCodes(cpCodes: string[]): void {
  const invalidCodes = cpCodes.filter((code) => !/^\d+$/.test(code));

  if (invalidCodes.length > 0) {
    throw new AkamaiError(
      `Invalid CP codes detected: ${invalidCodes.join(', ')}. CP codes must be numeric.`,
      400,
      'INVALID_CP_CODES',
    );
  }
}

function validateCacheTags(tags: string[]): void {
  const invalidTags = tags.filter(
    (tag) => tag.length === 0 || tag.length > 128 || /[^a-zA-Z0-9._-]/.test(tag),
  );

  if (invalidTags.length > 0) {
    throw new AkamaiError(
      `Invalid cache tags: ${invalidTags.slice(0, 3).join(', ')}. Tags must be 1-128 characters, alphanumeric, dots, underscores, or hyphens only.`,
      400,
      'INVALID_CACHE_TAGS',
    );
  }
}

function formatResponse(operation: any, estimatedTime?: number): any {
  return {
    success: true,
    operationId: operation.id || operation.purgeId,
    message: operation.detail || 'FastPurge operation initiated successfully',
    estimatedCompletionTime: estimatedTime || operation.estimatedSeconds || 5,
    supportId: operation.supportId,
    batchCount: Array.isArray(operation) ? operation.length : 1,
    totalObjects: operation.purgedCount || operation.totalObjects,
    network: operation.network,
    nextSteps: [
      'Monitor progress using fastpurge.status.check',
      'Check queue status with fastpurge.queue.status',
      'Review operation details in the customer dashboard',
    ],
  };
}

// FastPurge URL invalidation tool
export const fastpurgeUrlInvalidate = {
  name: 'fastpurge.url.invalidate',
  description: 'Invalidate content by URL with intelligent batching and progress tracking',
  inputSchema: {
    type: 'object',
    properties: {
      customer: {
        type: 'string',
        description: 'Customer configuration name from .edgerc',
      },
      network: {
        type: 'string',
        enum: ['staging', 'production'],
        default: 'staging',
        description: 'Target network for purge operation',
      },
      urls: {
        type: 'array',
        items: { type: 'string' },
        minItems: 1,
        maxItems: 10000,
        description: 'URLs to invalidate (up to 10,000 URLs per operation)',
      },
      useQueue: {
        type: 'boolean',
        default: true,
<<<<<<< HEAD
        description: 'Use intelligent queue management for batching and rate limiting'
=======
        description: 'Use intelligent queue management for batching and rate limiting',
>>>>>>> aa19df39
      },
      priority: {
        type: 'string',
        enum: ['high', 'normal', 'low'],
        default: 'normal',
<<<<<<< HEAD
        description: 'Priority level for purge operation (affects queue processing order)'
=======
        description: 'Priority level for purge operation (affects queue processing order)',
>>>>>>> aa19df39
      },
      description: {
        type: 'string',
        maxLength: 255,
<<<<<<< HEAD
        description: 'Optional description for tracking and audit purposes'
=======
        description: 'Optional description for tracking and audit purposes',
>>>>>>> aa19df39
      },
      notifyEmails: {
        type: 'array',
        items: { type: 'string', format: 'email' },
<<<<<<< HEAD
        description: 'Email addresses to notify when purge completes'
=======
        description: 'Email addresses to notify when purge completes',
>>>>>>> aa19df39
      },
      waitForCompletion: {
        type: 'boolean',
        default: false,
<<<<<<< HEAD
        description: 'Wait for purge completion before returning (may take up to 5 minutes)'
      }
=======
        description: 'Wait for purge completion before returning (may take up to 5 minutes)',
      },
>>>>>>> aa19df39
    },
    required: ['customer', 'urls'],
  },
  handler: async (params: any) => {
    try {
      // Validate customer
      const customers = await configManager.getCustomers();
      if (!customers.includes(params.customer)) {
        throw new AkamaiError(
          `Unknown customer: ${params.customer}. Available customers: ${customers.join(', ')}`,
          400,
          'INVALID_CUSTOMER',
        );
      }

      // Validate URLs
      validateUrls(params.urls);

      // Production confirmation
      if (params.network === 'production') {
        logger.warn(
          `PRODUCTION PURGE initiated by customer ${params.customer} for ${params.urls.length} URLs`,
        );
      }

      if (params.useQueue) {
        // Use queue manager for intelligent processing
        const queueItem = await queueManager.enqueue({
          customer: params.customer,
          network: params.network || 'staging',
          objects: params.urls,
          type: 'url',
        });

        return {
          success: true,
          queueId: queueItem.id,
          message: `${params.urls.length} URLs queued for purge on ${params.network || 'staging'}`,
          estimatedWaitTime: '0-30 seconds (depending on queue depth)',
          queuePosition: (await queueManager.getQueueStatus(params.customer)).pending,
          batchEstimate: Math.ceil(params.urls.length / 2000),
          nextSteps: [
            'Monitor queue status with fastpurge.queue.status',
            'Track progress once processing begins',
            'Check for consolidation suggestions to optimize future purges',
          ],
        };
      } else {
        // Direct purge for immediate processing
        const responses = await fastPurgeService.purgeByUrl(
          params.customer,
          params.network || 'staging',
          params.urls,
        );

        // Track the operation
        const operationId = await statusTracker.trackOperation(
          params.customer,
          'url',
          params.network || 'staging',
          params.urls,
          responses,
        );

        return {
          ...formatResponse(responses[0]),
          operationId,
          batchCount: responses.length,
          totalObjects: params.urls.length,
        };
      }
    } catch (error: any) {
      logger.error(`FastPurge URL invalidate failed: ${error.message}`);

      if (error instanceof AkamaiError) {
        return {
          success: false,
          error: error.code,
          message: error.message,
          guidance:
            error.code === 'RATE_LIMIT_EXCEEDED'
              ? 'Wait a few minutes before retrying, or use queue management for automatic rate limiting'
              : 'Check URL format and network parameters',
        };
      }

      throw error;
    }
  },
};

// FastPurge CP Code invalidation tool
export const fastpurgeCpcodeInvalidate = {
  name: 'fastpurge.cpcode.invalidate',
  description: 'Invalidate content by CP code with impact estimation and confirmation',
  inputSchema: {
    type: 'object',
    properties: {
      customer: {
        type: 'string',
        description: 'Customer configuration name from .edgerc',
      },
      network: {
        type: 'string',
        enum: ['staging', 'production'],
        default: 'staging',
        description: 'Target network for purge operation',
      },
      cpCodes: {
        type: 'array',
        items: { type: 'string' },
        minItems: 1,
        maxItems: 100,
        description: 'CP codes to invalidate (numeric values only)',
      },
      confirmed: {
        type: 'boolean',
        default: false,
        description: 'Confirmation for high-impact CP code purge operation',
      },
    },
    required: ['customer', 'cpCodes'],
  },
  handler: async (params: any) => {
    try {
      // Validate customer
      const customers = await configManager.getCustomers();
      if (!customers.includes(params.customer)) {
        throw new AkamaiError(
          `Unknown customer: ${params.customer}. Available customers: ${customers.join(', ')}`,
          400,
          'INVALID_CUSTOMER',
        );
      }

      // Validate CP codes
      validateCpCodes(params.cpCodes);

      // High-impact operation confirmation
      if (!params.confirmed && (params.network === 'production' || params.cpCodes.length > 5)) {
        return {
          success: false,
          requiresConfirmation: true,
          message:
            'CP code purge is a high-impact operation that affects all content under the specified codes',
          impact: {
            network: params.network || 'staging',
            cpCodes: params.cpCodes,
            affectedContent: 'All cached content under these CP codes will be invalidated',
          },
          confirmation: 'Add "confirmed": true to proceed with this operation',
          estimatedImpact:
            params.cpCodes.length > 1 ? 'High - Multiple CP codes' : 'Medium - Single CP code',
        };
      }

      const responses = await fastPurgeService.purgeByCpCode(
        params.customer,
        params.network || 'staging',
        params.cpCodes,
      );

      // Track the operation
      const operationId = await statusTracker.trackOperation(
        params.customer,
        'cpcode',
        params.network || 'staging',
        params.cpCodes,
        responses,
      );

      return {
        ...formatResponse(responses[0]),
        operationId,
        batchCount: responses.length,
        totalCpCodes: params.cpCodes.length,
        impact: 'All content under specified CP codes has been invalidated',
        warning:
          params.network === 'production'
            ? 'Production content invalidated - monitor for any impact'
            : undefined,
      };
    } catch (error: any) {
      logger.error(`FastPurge CP code invalidate failed: ${error.message}`);

      if (error instanceof AkamaiError) {
        return {
          success: false,
          error: error.code,
          message: error.message,
          guidance: 'Verify CP codes exist and are accessible in your account',
        };
      }

      throw error;
    }
  },
};

// FastPurge cache tag invalidation tool
export const fastpurgeTagInvalidate = {
  name: 'fastpurge.tag.invalidate',
  description: 'Invalidate content by cache tag with tag validation and hierarchical support',
  inputSchema: {
    type: 'object',
    properties: {
      customer: {
        type: 'string',
        description: 'Customer configuration name from .edgerc',
      },
      network: {
        type: 'string',
        enum: ['staging', 'production'],
        default: 'staging',
        description: 'Target network for purge operation',
      },
      tags: {
        type: 'array',
        items: { type: 'string' },
        minItems: 1,
        maxItems: 5000,
        description:
          'Cache tags to invalidate (1-128 characters, alphanumeric plus dots, underscores, hyphens)',
      },
    },
    required: ['customer', 'tags'],
  },
  handler: async (params: any) => {
    try {
      // Validate customer
      const customers = await configManager.getCustomers();
      if (!customers.includes(params.customer)) {
        throw new AkamaiError(
          `Unknown customer: ${params.customer}. Available customers: ${customers.join(', ')}`,
          400,
          'INVALID_CUSTOMER',
        );
      }

      // Validate cache tags
      validateCacheTags(params.tags);

      const responses = await fastPurgeService.purgeByCacheTag(
        params.customer,
        params.network || 'staging',
        params.tags,
      );

      // Track the operation
      const operationId = await statusTracker.trackOperation(
        params.customer,
        'tag',
        params.network || 'staging',
        params.tags,
        responses,
      );

      return {
        ...formatResponse(responses[0]),
        operationId,
        batchCount: responses.length,
        totalTags: params.tags.length,
        efficiency: 'Cache tag purging is the most efficient invalidation method',
        tip: 'Use hierarchical tags (e.g., "product.123", "category.electronics") for better cache management',
      };
    } catch (error: any) {
      logger.error(`FastPurge tag invalidate failed: ${error.message}`);

      if (error instanceof AkamaiError) {
        return {
          success: false,
          error: error.code,
          message: error.message,
          guidance:
            'Check tag format - only alphanumeric characters, dots, underscores, and hyphens allowed',
        };
      }

      throw error;
    }
  },
};

// FastPurge status check tool
export const fastpurgeStatusCheck = {
  name: 'fastpurge.status.check',
  description: 'Check operation status with real-time progress and detailed reporting',
  inputSchema: {
    type: 'object',
    properties: {
      customer: {
        type: 'string',
        description: 'Customer configuration name from .edgerc',
      },
      operationId: {
        type: 'string',
        description: 'Operation ID from fastpurge operation or purge ID from Akamai',
      },
    },
    required: ['customer', 'operationId'],
  },
  handler: async (params: any) => {
    try {
      const customers = await configManager.getCustomers();
      if (!customers.includes(params.customer)) {
        throw new AkamaiError(
          `Unknown customer: ${params.customer}. Available customers: ${customers.join(', ')}`,
          400,
          'INVALID_CUSTOMER',
        );
      }

      // First try to get operation from tracker
      const operation = await statusTracker.getOperationStatus(params.operationId);

      if (operation) {
        const timeElapsed = Date.now() - operation.createdAt.getTime();
        const isComplete = operation.status === 'completed' || operation.status === 'failed';

        return {
          success: true,
          operationId: operation.id,
          status: operation.status,
          progress: operation.progress,
          remainingTime: operation.remainingSeconds,
          timeElapsed: Math.floor(timeElapsed / 1000),
          details: {
            customer: operation.customer,
            type: operation.type,
            network: operation.network,
            totalObjects: operation.totalObjects,
            processedObjects: operation.processedObjects,
            batchesCompleted: operation.batches.filter((b) => b.status === 'completed').length,
            totalBatches: operation.batches.length,
          },
          summary: operation.summary,
          errors: operation.errors.slice(-5), // Last 5 errors
          isComplete,
          nextAction: isComplete
            ? 'Operation complete - check summary for details'
            : 'Continue monitoring or check queue status',
        };
      } else {
        // Fall back to direct API check
        const status = await fastPurgeService.checkPurgeStatus(params.customer, params.operationId);

        return {
          success: true,
          purgeId: status.purgeId,
          status: status.status,
          submittedBy: status.submittedBy,
          submittedTime: status.submittedTime,
          completionTime: status.completionTime,
          estimatedSeconds: status.estimatedSeconds,
          purgedCount: status.purgedCount,
          supportId: status.supportId,
          isComplete: status.status === 'Done' || status.status === 'Failed',
        };
      }
    } catch (error: any) {
      logger.error(`FastPurge status check failed: ${error.message}`);

      if (error instanceof AkamaiError) {
        return {
          success: false,
          error: error.code,
          message: error.message,
          guidance: 'Verify operation ID is correct and operation exists',
        };
      }

      throw error;
    }
  },
};

// FastPurge queue status tool
export const fastpurgeQueueStatus = {
  name: 'fastpurge.queue.status',
  description: 'Check queue status with customer-specific metrics and capacity planning',
  inputSchema: {
    type: 'object',
    properties: {
      customer: {
        type: 'string',
        description: 'Customer configuration name from .edgerc',
      },
      detailed: {
        type: 'boolean',
        default: false,
        description: 'Include detailed queue items and consolidation suggestions',
      },
    },
    required: ['customer'],
  },
  handler: async (params: any) => {
    try {
      const customers = await configManager.getCustomers();
      if (!customers.includes(params.customer)) {
        throw new AkamaiError(
          `Unknown customer: ${params.customer}. Available customers: ${customers.join(', ')}`,
          400,
          'INVALID_CUSTOMER',
        );
      }

      const queueStats = await queueManager.getQueueStatus(params.customer);
      const rateLimitStatus = fastPurgeService.getRateLimitStatus(params.customer);
      const dashboard = await statusTracker.getCustomerDashboard(params.customer);

      const response: any = {
        success: true,
        customer: params.customer,
        queue: {
          pending: queueStats.pending,
          processing: queueStats.processing,
          completed: queueStats.completed,
          failed: queueStats.failed,
          estimatedCompletionTime: queueStats.estimatedCompletionTime,
          queueDepth: queueStats.queueDepth,
        },
        rateLimit: {
          available: rateLimitStatus.available,
          capacity: rateLimitStatus.capacity,
          utilizationPercent: Math.round(
            ((rateLimitStatus.capacity - rateLimitStatus.available) / rateLimitStatus.capacity) *
              100,
          ),
        },
        performance: {
          throughputRate: queueStats.throughputRate,
          successRate: dashboard.performance.successRate,
          averageLatency: dashboard.performance.averageLatency,
        },
        capacity: {
          canProcessImmediately: rateLimitStatus.available > 0,
          recommendedBatchSize: Math.min(2000, rateLimitStatus.available * 50),
          nextAvailableSlot: rateLimitStatus.available === 0 ? '60 seconds' : 'Immediate',
        },
      };

      if (params.detailed) {
        const queueItems = await queueManager.getQueueItems(params.customer, undefined, 20);
        const suggestions = await queueManager.getConsolidationSuggestions(params.customer);

        response.queueItems = queueItems.map((item) => ({
          id: item.id,
          type: item.type,
          network: item.network,
          objectCount: item.objects.length,
          status: item.status,
          priority: item.priority,
          createdAt: item.createdAt,
          attempts: item.attempts,
        }));

        response.consolidationSuggestions = suggestions;
      }

      return response;
    } catch (error: any) {
      logger.error(`FastPurge queue status failed: ${error.message}`);

      if (error instanceof AkamaiError) {
        return {
          success: false,
          error: error.code,
          message: error.message,
        };
      }

      throw error;
    }
  },
};

// FastPurge operation estimation tool
export const fastpurgeEstimate = {
  name: 'fastpurge.estimate',
  description: 'Pre-operation impact assessment with time estimates and resource consumption',
  inputSchema: {
    type: 'object',
    properties: {
      customer: {
        type: 'string',
        description: 'Customer configuration name from .edgerc',
      },
      type: {
        type: 'string',
        enum: ['url', 'cpcode', 'tag'],
        description: 'Type of purge operation to estimate',
      },
      objects: {
        type: 'array',
        items: { type: 'string' },
        minItems: 1,
        description: 'Objects to purge (URLs, CP codes, or cache tags)',
      },
      network: {
        type: 'string',
        enum: ['staging', 'production'],
        default: 'staging',
        description: 'Target network for estimation',
      },
    },
    required: ['customer', 'type', 'objects'],
  },
  handler: async (params: any) => {
    try {
      const customers = await configManager.getCustomers();
      if (!customers.includes(params.customer)) {
        throw new AkamaiError(
          `Unknown customer: ${params.customer}. Available customers: ${customers.join(', ')}`,
          400,
          'INVALID_CUSTOMER',
        );
      }

      // Validate objects based on type
      if (params.type === 'url') {
        validateUrls(params.objects);
      } else if (params.type === 'cpcode') {
        validateCpCodes(params.objects);
      } else if (params.type === 'tag') {
        validateCacheTags(params.objects);
      }

      const estimatedTime = fastPurgeService.estimateCompletionTime(params.objects);
      const rateLimitStatus = fastPurgeService.getRateLimitStatus(params.customer);

      // Calculate batch information
      const batchSizes = params.objects.map((obj: string) => Buffer.byteLength(obj, 'utf8'));
      const totalSize = batchSizes.reduce((a: number, b: number) => a + b, 0);
      const estimatedBatches = Math.ceil(totalSize / (50 * 1024)); // 50KB limit

      const estimate = {
        success: true,
        operation: {
          type: params.type,
          network: params.network || 'staging',
          objectCount: params.objects.length,
          estimatedBatches,
          totalSize: `${Math.round(totalSize / 1024)}KB`,
        },
        timing: {
          estimatedCompletionTime: estimatedTime,
          processingDelay: rateLimitStatus.available > 0 ? 0 : 60,
          totalEstimatedTime: estimatedTime + (rateLimitStatus.available > 0 ? 0 : 60),
        },
        resources: {
          rateLimitTokensRequired: estimatedBatches,
          currentlyAvailable: rateLimitStatus.available,
          canProceedImmediately: rateLimitStatus.available >= estimatedBatches,
        },
        recommendations: [] as string[],
      };

      // Add recommendations based on analysis
      if (params.type === 'url' && params.objects.length > 100) {
        estimate.recommendations.push(
          'Consider using CP code purging for better efficiency with large URL sets',
        );
      }

      if (params.type === 'url' && params.objects.length > 2000) {
        estimate.recommendations.push(
          'Large URL set detected - operation will be automatically batched',
        );
      }

      if (estimatedBatches > rateLimitStatus.available) {
        estimate.recommendations.push(
          'Rate limit capacity exceeded - use queue management for automatic processing',
        );
      }

      if (params.network === 'production') {
        estimate.recommendations.push(
          'Production purge detected - ensure proper validation and approval processes',
        );
      }

      return estimate;
    } catch (error: any) {
      logger.error(`FastPurge estimate failed: ${error.message}`);

      if (error instanceof AkamaiError) {
        return {
          success: false,
          error: error.code,
          message: error.message,
          guidance: 'Check operation parameters and object format',
        };
      }

      throw error;
    }
  },
};

// Export all tools
export const fastPurgeTools = [
  fastpurgeUrlInvalidate,
  fastpurgeCpcodeInvalidate,
  fastpurgeTagInvalidate,
  fastpurgeStatusCheck,
  fastpurgeQueueStatus,
  fastpurgeEstimate,
];<|MERGE_RESOLUTION|>--- conflicted
+++ resolved
@@ -101,50 +101,29 @@
       useQueue: {
         type: 'boolean',
         default: true,
-<<<<<<< HEAD
-        description: 'Use intelligent queue management for batching and rate limiting'
-=======
         description: 'Use intelligent queue management for batching and rate limiting',
->>>>>>> aa19df39
       },
       priority: {
         type: 'string',
         enum: ['high', 'normal', 'low'],
         default: 'normal',
-<<<<<<< HEAD
-        description: 'Priority level for purge operation (affects queue processing order)'
-=======
         description: 'Priority level for purge operation (affects queue processing order)',
->>>>>>> aa19df39
       },
       description: {
         type: 'string',
         maxLength: 255,
-<<<<<<< HEAD
-        description: 'Optional description for tracking and audit purposes'
-=======
         description: 'Optional description for tracking and audit purposes',
->>>>>>> aa19df39
       },
       notifyEmails: {
         type: 'array',
         items: { type: 'string', format: 'email' },
-<<<<<<< HEAD
-        description: 'Email addresses to notify when purge completes'
-=======
         description: 'Email addresses to notify when purge completes',
->>>>>>> aa19df39
       },
       waitForCompletion: {
         type: 'boolean',
         default: false,
-<<<<<<< HEAD
-        description: 'Wait for purge completion before returning (may take up to 5 minutes)'
-      }
-=======
         description: 'Wait for purge completion before returning (may take up to 5 minutes)',
       },
->>>>>>> aa19df39
     },
     required: ['customer', 'urls'],
   },
