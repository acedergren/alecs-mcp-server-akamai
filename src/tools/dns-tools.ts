/**
 * Edge DNS API tools for zone and record management
 * Implements Akamai Edge DNS API v2 with change-list workflow
 */

import { type AkamaiClient } from '../akamai-client';
import { type MCPToolResponse } from '../types';
import { Spinner, format, icons } from '@utils/progress';
import { createHash } from 'crypto';

// Operational logging utilities
function generateRequestId(): string {
  return createHash('md5')
    .update(Date.now().toString() + Math.random().toString())
    .digest('hex')
    .substring(0, 8);
}

function logOperation(operation: string, details: any) {
  if (process.env.DNS_OPERATION_LOG === 'true') {
    const timestamp = new Date().toISOString();
    const requestId = details.requestId || generateRequestId();
    console.error(`[DNS-OPS] ${timestamp} [${requestId}] ${operation}:`, JSON.stringify(details));
  }
}

// DNS API Types
export interface DNSZone {
  zone: string;
  type: 'PRIMARY' | 'SECONDARY' | 'ALIAS';
  comment?: string;
  signAndServe?: boolean;
  signAndServeAlgorithm?: string;
  masters?: string[];
  tsigKey?: {
    name: string;
    algorithm: string;
    secret: string;
  };
}

export interface DNSZoneList {
  zones: DNSZone[];
}

export interface DNSRecordSet {
  name: string;
  type: string;
  ttl: number;
  rdata: string[];
}

export interface ChangeList {
  zone: string;
  lastModifiedDate: string;
  lastModifiedBy: string;
  recordSets: DNSRecordSet[];
}

export interface ZoneSubmitResponse {
  requestId: string;
  expiryDate: string;
  validationResult?: {
    errors: Array<{
      field: string;
      message: string;
    }>;
    warnings: Array<{
      field: string;
      message: string;
    }>;
  };
}

export interface ZoneActivationOptions {
  validateOnly?: boolean;
  waitForActivation?: boolean;
  timeout?: number;
  retryConfig?: {
    maxRetries?: number;
    initialDelay?: number;
    maxDelay?: number;
  };
}

export interface ZoneActivationStatus {
  zone: string;
  activationState: 'PENDING' | 'ACTIVE' | 'FAILED';
  lastActivationTime?: string;
  propagationStatus?: {
    percentage: number;
    serversUpdated: number;
    totalServers: number;
  };
  requestId?: string;
}

/**
 * List all DNS zones with enhanced filtering and pagination
 */
export async function listZones(
  client: AkamaiClient,
<<<<<<< HEAD
  args: { 
    contractIds?: string[]; 
    includeAliases?: boolean; 
=======
  args: {
    contractIds?: string[];
    includeAliases?: boolean;
>>>>>>> aa19df39
    search?: string;
    sortBy?: 'zone' | 'type' | 'lastModified';
    order?: 'ASC' | 'DESC';
    limit?: number;
    offset?: number;
<<<<<<< HEAD
  }
=======
  },
>>>>>>> aa19df39
): Promise<MCPToolResponse> {
  const spinner = new Spinner();
  spinner.start('Fetching DNS zones...');

  try {
    const queryParams: any = {};

    if (args.contractIds?.length) {
      queryParams.contractIds = args.contractIds.join(',');
    }
    if (args.includeAliases !== undefined) {
      queryParams.includeAliases = args.includeAliases;
    }
    if (args.search) {
      queryParams.search = args.search;
    }
    
    // Enhanced pagination and sorting parameters
    if (args.sortBy) {
      queryParams.sortBy = args.sortBy;
    }
    if (args.order) {
      queryParams.order = args.order;
    }
    if (args.limit !== undefined) {
      queryParams.limit = Math.min(args.limit, 1000); // API limit of 1000
    }
    if (args.offset !== undefined) {
      queryParams.offset = args.offset;
    }

    // Enhanced pagination and sorting parameters
    if (args.sortBy) {
      queryParams.sortBy = args.sortBy;
    }
    if (args.order) {
      queryParams.order = args.order;
    }
    if (args.limit !== undefined) {
      queryParams.limit = Math.min(args.limit, 1000); // API limit of 1000
    }
    if (args.offset !== undefined) {
      queryParams.offset = args.offset;
    }

    const response = await client.request({
      path: '/config-dns/v2/zones',
      method: 'GET',
      headers: {
        'Content-Type': 'application/json',
        Accept: 'application/json',
      },
      queryParams,
    });

    spinner.stop();

    if (!response.zones || response.zones.length === 0) {
      return {
        content: [
          {
            type: 'text',
            text: `${icons.info} No DNS zones found`,
          },
        ],
      };
    }

    const zonesList = response.zones
      .map(
        (zone) =>
          `${icons.dns} ${format.cyan(zone.zone)} (${format.green(zone.type)})${zone.comment ? ` - ${format.dim(zone.comment)}` : ''}`,
      )
      .join('\n');

    return {
      content: [
        {
          type: 'text',
          text: `${icons.success} Found ${format.bold(response.zones.length.toString())} DNS zones:\n\n${zonesList}`,
        },
      ],
    };
  } catch (error) {
    spinner.fail('Failed to fetch DNS zones');
    console.error('Error listing DNS zones:', error);
    throw error;
  }
}

/**
 * Get DNS zone details
 */
export async function getZone(
  client: AkamaiClient,
  args: { zone: string },
): Promise<MCPToolResponse> {
  try {
    const response = await client.request({
      path: `/config-dns/v2/zones/${args.zone}`,
      method: 'GET',
      headers: {
        'Content-Type': 'application/json',
        Accept: 'application/json',
      },
    });

    let details = `DNS Zone: ${response.zone}\n`;
    details += `Type: ${response.type}\n`;

    if (response.comment) {
      details += `Comment: ${response.comment}\n`;
    }
    if (response.signAndServe !== undefined) {
      details += `DNSSEC: ${response.signAndServe ? 'Enabled' : 'Disabled'}\n`;
    }
    if (response.type === 'SECONDARY' && response.masters) {
      details += `Master servers: ${response.masters.join(', ')}\n`;
    }

    return {
      content: [
        {
          type: 'text',
          text: details,
        },
      ],
    };
  } catch (error) {
    console.error('Error getting DNS zone:', error);
    throw error;
  }
}

/**
 * Create a DNS zone
 */
export async function createZone(
  client: AkamaiClient,
  args: {
    zone: string;
    type: 'PRIMARY' | 'SECONDARY' | 'ALIAS';
    comment?: string;
    contractId?: string;
    groupId?: string;
    masters?: string[];
    target?: string;
  },
): Promise<MCPToolResponse> {
  const spinner = new Spinner();
  spinner.start(`Creating ${args.type} zone: ${args.zone}`);

  try {
    const body: any = {
      zone: args.zone,
      type: args.type,
      comment: args.comment,
    };

    // Add type-specific fields
    if (args.type === 'SECONDARY' && args.masters) {
      body.masters = args.masters;
    }
    if (args.type === 'ALIAS' && args.target) {
      body.target = args.target;
    }

    const queryParams: any = {};
    if (args.contractId) queryParams.contractId = args.contractId;
    if (args.groupId) queryParams.gid = args.groupId;

    await client.request({
      path: '/config-dns/v2/zones',
      method: 'POST',
      headers: {
        'Content-Type': 'application/json',
        Accept: 'application/json',
      },
      body,
      queryParams,
    });

    spinner.succeed(`Zone created: ${args.zone}`);

    return {
      content: [
        {
          type: 'text',
          text: `${icons.success} Successfully created DNS zone: ${format.cyan(args.zone)} (Type: ${format.green(args.type)})`,
        },
      ],
    };
  } catch (error) {
    spinner.fail(`Failed to create zone: ${args.zone}`);
    console.error('Error creating DNS zone:', error);
    throw error;
  }
}

/**
 * List DNS records for a zone
 */
export async function listRecords(
  client: AkamaiClient,
  args: { zone: string; search?: string; types?: string[] },
): Promise<MCPToolResponse> {
  try {
    const queryParams: any = {};
    if (args.search) queryParams.search = args.search;
    if (args.types?.length) queryParams.types = args.types.join(',');

    const response = await client.request({
      path: `/config-dns/v2/zones/${args.zone}/recordsets`,
      method: 'GET',
      headers: {
        'Content-Type': 'application/json',
        Accept: 'application/json',
      },
      queryParams,
    });

    if (!response.recordsets || response.recordsets.length === 0) {
      return {
        content: [
          {
            type: 'text',
            text: `No DNS records found for zone: ${args.zone}`,
          },
        ],
      };
    }

    const recordsList = response.recordsets
      .map((record) => {
        const rdataStr = record.rdata.join(', ');
        return `• ${record.name} ${record.ttl} ${record.type} ${rdataStr}`;
      })
      .join('\n');

    return {
      content: [
        {
          type: 'text',
          text: `Found ${response.recordsets.length} DNS records in zone ${args.zone}:\n\n${recordsList}`,
        },
      ],
    };
  } catch (error) {
    console.error('Error listing DNS records:', error);
    throw error;
  }
}

/**
 * Get existing changelist for a zone
 */
export async function getChangeList(
  client: AkamaiClient,
  zone: string,
): Promise<ChangeList | null> {
  try {
    const response = await client.request({
      path: `/config-dns/v2/changelists/${zone}`,
      method: 'GET',
      headers: {
        Accept: 'application/json',
      },
    });
    return response;
  } catch (error: any) {
    if (error.message?.includes('404')) {
      return null;
    }
    throw error;
  }
}

/**
 * Enhanced submit changelist with validation and monitoring options
 */
export async function submitChangeList(
  client: AkamaiClient,
  zone: string,
  comment?: string,
  options?: ZoneActivationOptions,
): Promise<ZoneSubmitResponse> {
  const spinner = new Spinner();
  const opts = {
    validateOnly: false,
    waitForActivation: false,
    timeout: 300000, // 5 minutes default
    retryConfig: {
      maxRetries: 3,
      initialDelay: 1000,
      maxDelay: 30000,
    },
    ...options,
  };

  try {
    // Pre-submission validation - check if changelist exists and has content
    spinner.start('Validating changelist...');
    const changelist = await getChangeList(client, zone);

    if (!changelist) {
      spinner.fail('No changelist found');
      throw new Error(
        `No pending changelist exists for zone ${zone}. Create changes before submitting.`,
      );
    }

    if (!changelist.recordSets || changelist.recordSets.length === 0) {
      spinner.fail('Empty changelist');
      throw new Error(`The changelist for zone ${zone} is empty. Add changes before submitting.`);
    }

    // Submit with retry logic
    spinner.update(opts.validateOnly ? 'Validating changes...' : 'Submitting changelist...');

    let response: ZoneSubmitResponse | null = null;
    let lastError: any = null;

    for (let attempt = 0; attempt <= opts.retryConfig.maxRetries!; attempt++) {
      try {
        response = await client.request({
          path: `/config-dns/v2/changelists/${zone}/submit`,
          method: 'POST',
          headers: {
            'Content-Type': 'application/json',
            Accept: 'application/json',
          },
          body: {
            comment: comment || `Submitting pending changes for ${zone}`,
            validateOnly: opts.validateOnly,
          },
        });

        break; // Success, exit retry loop
      } catch (error: any) {
        lastError = error;

        // Check if it's a rate limit error
        if (error.message?.includes('429') || error.statusCode === 429) {
          const retryAfter =
            error.headers?.['retry-after'] ||
            Math.min(
              opts.retryConfig.initialDelay! * Math.pow(2, attempt),
              opts.retryConfig.maxDelay!,
            );

          if (attempt < opts.retryConfig.maxRetries!) {
            spinner.update(`Rate limited, retrying in ${retryAfter}ms...`);
            await new Promise((resolve) => setTimeout(resolve, retryAfter));
            continue;
          }
        }

        // For other errors, only retry on transient failures
        if (isTransientError(error) && attempt < opts.retryConfig.maxRetries!) {
          const delay = Math.min(
            opts.retryConfig.initialDelay! * Math.pow(2, attempt),
            opts.retryConfig.maxDelay!,
          );
          spinner.update(`Transient error, retrying in ${delay}ms...`);
          await new Promise((resolve) => setTimeout(resolve, delay));
          continue;
        }

        // Non-retryable error or max retries reached
        throw error;
      }
    }

    if (!response) {
      throw lastError || new Error('Failed to submit changelist after retries');
    }

    // Handle validation results
    if (opts.validateOnly && response.validationResult) {
      spinner.stop();

      const hasErrors = response.validationResult.errors.length > 0;
      const hasWarnings = response.validationResult.warnings.length > 0;

      if (hasErrors) {
        const errorMessages = response.validationResult.errors
          .map((e) => `  ${icons.error} ${e.field}: ${e.message}`)
          .join('\n');
        throw new Error(`Validation failed:\n${errorMessages}`);
      }

      if (hasWarnings) {
        console.log(`${icons.warning} Validation warnings:`);
        response.validationResult.warnings.forEach((w) => {
          console.log(`  ${icons.warning} ${w.field}: ${w.message}`);
        });
      }

      spinner.succeed('Validation completed successfully');
      return response;
    }

    spinner.succeed(`Changelist submitted successfully (Request ID: ${response.requestId})`);

    // Log submission success
    logOperation('CHANGELIST_SUBMITTED', {
      zone,
      requestId: response.requestId,
      recordCount: changelist.recordSets?.length || 0,
      validateOnly: opts.validateOnly,
      comment: comment,
    });

    // Wait for activation if requested
    if (opts.waitForActivation && !opts.validateOnly) {
      spinner.start('Waiting for zone activation...');
      try {
        const status = await waitForZoneActivation(client, zone, {
          timeout: opts.timeout,
          requestId: response.requestId,
        });

        if (status.activationState === 'ACTIVE') {
          spinner.succeed(
            `Zone ${zone} activated successfully (${status.propagationStatus?.percentage || 100}% propagated)`,
          );
        } else {
          spinner.fail(`Zone activation failed: ${status.activationState}`);
        }
      } catch (error) {
        spinner.fail('Failed to monitor activation status');
        console.error('Activation monitoring error:', error);
        // Don't throw - submission was successful even if monitoring failed
      }
    }

    return response;
  } catch (error) {
    if (spinner) spinner.fail('Failed to submit changelist');
    throw error;
  }
}

/**
 * Helper to determine if an error is transient and should be retried
 */
function isTransientError(error: any): boolean {
  // Network errors
  if (error.code && ['ECONNRESET', 'ETIMEDOUT', 'ENOTFOUND', 'ECONNREFUSED'].includes(error.code)) {
    return true;
  }

  // HTTP errors that might be transient
  const statusCode = error.statusCode || error.response?.status;
  if (statusCode && [502, 503, 504].includes(statusCode)) {
    return true;
  }

  return false;
}

/**
 * Discard an existing changelist with retry logic
 */
export async function discardChangeList(
  client: AkamaiClient,
  zone: string,
  retryConfig?: {
    maxRetries?: number;
    initialDelay?: number;
  },
): Promise<void> {
  const config = {
    maxRetries: 3,
    initialDelay: 1000,
    ...retryConfig,
  };

  let lastError: any = null;

  for (let attempt = 0; attempt <= config.maxRetries; attempt++) {
    try {
      await client.request({
        path: `/config-dns/v2/changelists/${zone}`,
        method: 'DELETE',
        headers: {
          Accept: 'application/json',
        },
      });
      return; // Success
    } catch (error: any) {
      lastError = error;

      // Don't retry on 404 - changelist doesn't exist
      if (error.message?.includes('404') || error.statusCode === 404) {
        return; // Consider success - changelist is gone
      }

      // Retry on transient errors
      if (isTransientError(error) && attempt < config.maxRetries) {
        const delay = config.initialDelay * Math.pow(2, attempt);
        await new Promise((resolve) => setTimeout(resolve, delay));
        continue;
      }

      throw error;
    }
  }

  throw lastError || new Error('Failed to discard changelist after retries');
}

/**
 * Wait for zone activation to complete
 */
export async function waitForZoneActivation(
  client: AkamaiClient,
  zone: string,
  options?: {
    timeout?: number;
    pollInterval?: number;
    requestId?: string;
  },
): Promise<ZoneActivationStatus> {
  const opts = {
    timeout: 300000, // 5 minutes default
    pollInterval: 3000, // 3 seconds default
    ...options,
  };

  const startTime = Date.now();
  let consecutiveErrors = 0;
  const maxConsecutiveErrors = 3;
  let backoffMultiplier = 1;

  while (Date.now() - startTime < opts.timeout) {
    try {
      // Get zone activation status
      const status = await client.request({
        path: `/config-dns/v2/zones/${zone}/status`,
        method: 'GET',
        headers: {
          Accept: 'application/json',
        },
      });

      // Reset error counter on successful request
      consecutiveErrors = 0;
      backoffMultiplier = 1;

      // Check if activation is complete
      if (status.activationState === 'ACTIVE') {
        return status;
      }

      // Check if activation failed
      if (status.activationState === 'FAILED') {
        throw new Error(`Zone activation failed for ${zone}`);
      }

      // Still pending - wait before next poll
      const delay = opts.pollInterval * backoffMultiplier;
      await new Promise((resolve) => setTimeout(resolve, delay));
    } catch (error: any) {
      // Handle rate limiting with exponential backoff
      if (error.message?.includes('429') || error.statusCode === 429) {
        consecutiveErrors++;

        if (consecutiveErrors >= maxConsecutiveErrors) {
          throw new Error(`Rate limited while monitoring zone ${zone} activation`);
        }

        // Exponential backoff with jitter
        backoffMultiplier = Math.min(backoffMultiplier * 2, 10);
        const delay = opts.pollInterval * backoffMultiplier + Math.random() * 1000;

        await new Promise((resolve) => setTimeout(resolve, delay));
        continue;
      }

      // For other errors, check if transient
      if (isTransientError(error)) {
        consecutiveErrors++;

        if (consecutiveErrors >= maxConsecutiveErrors) {
          throw new Error(
            `Failed to get zone status after ${maxConsecutiveErrors} attempts: ${error.message}`,
          );
        }

        await new Promise((resolve) => setTimeout(resolve, opts.pollInterval));
        continue;
      }

      // Non-transient error
      throw error;
    }
  }

  // Timeout reached
  throw new Error(`Timeout waiting for zone ${zone} activation after ${opts.timeout}ms`);
}

/**
 * Process multiple zone operations sequentially with error recovery
 */
export async function processMultipleZones(
  _client: AkamaiClient,
  zones: string[],
  operation: (zone: string) => Promise<any>,
  options?: {
    continueOnError?: boolean;
    delayBetweenZones?: number;
  },
): Promise<{
  successful: string[];
  failed: Array<{ zone: string; error: string }>;
}> {
  const opts = {
    continueOnError: options?.continueOnError ?? true,
    delayBetweenZones: options?.delayBetweenZones ?? 1000,
  };

  const result = {
    successful: [] as string[],
    failed: [] as Array<{ zone: string; error: string }>,
  };

  for (let i = 0; i < zones.length; i++) {
    const zone = zones[i];
    if (!zone) continue; // TypeScript guard

    try {
      await operation(zone);
      result.successful.push(zone);

      // Add delay between zones to avoid rate limiting
      if (i < zones.length - 1 && opts.delayBetweenZones > 0) {
        await new Promise((resolve) => setTimeout(resolve, opts.delayBetweenZones));
      }
    } catch (error: any) {
      const errorMessage: string =
        error instanceof Error ? error.message : String(error || 'Unknown error');
      result.failed.push({
        zone,
        error: errorMessage,
      });

      if (!opts.continueOnError) {
        throw new Error(`Failed processing zone ${zone}: ${errorMessage}`);
      }
    }
  }

  return result;
}

/**
 * Helper function to ensure a clean change list for a zone
 * This will check for an existing change list and handle it gracefully.
 */
export async function ensureCleanChangeList(
  client: AkamaiClient,
  zone: string,
  spinner?: Spinner,
  force?: boolean,
): Promise<void> {
  // Check for existing change list
  if (spinner) spinner.update('Checking for existing change list...');

  const existingChangeList = await getChangeList(client, zone);

  if (existingChangeList) {
    // Log existing changelist detection
    logOperation('EXISTING_CHANGELIST_FOUND', {
      zone,
      recordCount: existingChangeList.recordSets?.length || 0,
      lastModifiedBy: existingChangeList.lastModifiedBy,
      lastModifiedDate: existingChangeList.lastModifiedDate,
      requestId: generateRequestId(),
    });

    // Stop spinner to show interactive message
    if (spinner) spinner.stop();

    // Format pending changes
    const pendingChanges: string[] = [];
    if (existingChangeList.recordSets && existingChangeList.recordSets.length > 0) {
      existingChangeList.recordSets.forEach((record) => {
        pendingChanges.push(
          `  • ${record.name} ${record.ttl} ${record.type} ${record.rdata.join(' ')}`,
        );
      });
    }

    if (!force) {
      // Show error with details about existing changelist
      const errorMessage = [
        `${icons.warning} A changelist already exists for zone ${format.cyan(zone)}`,
        '',
        `${icons.info} Last modified by: ${format.dim(existingChangeList.lastModifiedBy)}`,
        `${icons.info} Last modified: ${format.dim(existingChangeList.lastModifiedDate)}`,
        '',
        pendingChanges.length > 0
          ? `${icons.list} Pending changes:`
          : `${icons.info} No pending changes in the changelist`,
        ...pendingChanges.slice(0, 10),
        pendingChanges.length > 10 ? `  ... and ${pendingChanges.length - 10} more changes` : '',
        '',
        `${icons.question} What would you like to do?`,
        '',
        '1. Submit the existing changelist',
        '2. Discard the existing changelist and continue',
        '3. Cancel the operation',
        '',
        `To force discard without asking, use the force option`,
      ]
        .filter((line) => line !== '')
        .join('\n');

      throw new Error(errorMessage);
    }

    // Force mode - discard existing changelist
    if (spinner) {
      spinner.start('Discarding existing change list...');
    }

    const discardRequestId = generateRequestId();
    logOperation('DISCARDING_CHANGELIST', { zone, force: true, requestId: discardRequestId });

    await discardChangeList(client, zone);

    logOperation('CHANGELIST_DISCARDED', { zone, requestId: discardRequestId });
  }

  // Create a new change list
  if (spinner) spinner.update('Creating change list...');

  const createRequestId = generateRequestId();
  logOperation('CREATING_CHANGELIST', { zone, requestId: createRequestId });

  await client.request({
    path: `/config-dns/v2/changelists`,
    method: 'POST',
    headers: {
      'Content-Type': 'application/json',
      Accept: 'application/json',
    },
    queryParams: { zone },
  });

  logOperation('CHANGELIST_CREATED', { zone, requestId: createRequestId });
}

/**
 * Create or update a DNS record using change list workflow
 */
export async function upsertRecord(
  client: AkamaiClient,
  args: {
    zone: string;
    name: string;
    type: string;
    ttl: number;
    rdata: string[];
    comment?: string;
    force?: boolean;
  },
): Promise<MCPToolResponse> {
  const spinner = new Spinner();

  try {
    // Step 1: Ensure we have a clean change list
    spinner.start('Preparing DNS changes...');
    await ensureCleanChangeList(client, args.zone, spinner, args.force);

    // Step 2: Add/update the record in the change list
    spinner.update(`Adding ${args.type} record for ${args.name}...`);
    const recordData = {
      name: args.name,
      type: args.type,
      ttl: args.ttl,
      rdata: args.rdata,
    };

    await client.request({
      path: `/config-dns/v2/changelists/${args.zone}/recordsets/${args.name}/${args.type}`,
      method: 'PUT',
      headers: {
        'Content-Type': 'application/json',
        Accept: 'application/json',
      },
      body: recordData,
    });

    // Step 3: Submit the change list
    spinner.update('Submitting changes...');
    const submitResponse = await client.request({
      path: `/config-dns/v2/changelists/${args.zone}/submit`,
      method: 'POST',
      headers: {
        'Content-Type': 'application/json',
        Accept: 'application/json',
      },
      body: {
        comment: args.comment || `Updated ${args.type} record for ${args.name}`,
      },
    });

    spinner.succeed(`Record updated: ${args.name} ${args.type}`);

    return {
      content: [
        {
          type: 'text',
          text: `${icons.success} Successfully updated DNS record:\n${icons.dns} ${format.cyan(args.name)} ${format.dim(args.ttl.toString())} ${format.green(args.type)} ${format.yellow(args.rdata.join(' '))}\n\n${icons.info} Request ID: ${format.dim(submitResponse.requestId)}`,
        },
      ],
    };
  } catch (error) {
    spinner.fail('Failed to update DNS record');
    console.error('Error updating DNS record:', error);
    throw error;
  }
}

/**
 * Delete a DNS record using change list workflow
 */
export async function deleteRecord(
  client: AkamaiClient,
  args: {
    zone: string;
    name: string;
    type: string;
    comment?: string;
    force?: boolean;
  },
): Promise<MCPToolResponse> {
  const spinner = new Spinner();

  try {
    // Step 1: Ensure we have a clean change list
    spinner.start('Preparing DNS changes...');
    await ensureCleanChangeList(client, args.zone, spinner, args.force);

    // Step 2: Delete the record from the change list
    spinner.update(`Deleting ${args.type} record for ${args.name}...`);
    await client.request({
      path: `/config-dns/v2/changelists/${args.zone}/recordsets/${args.name}/${args.type}`,
      method: 'DELETE',
      headers: {
        Accept: 'application/json',
      },
    });

    // Step 3: Submit the change list
    spinner.update('Submitting changes...');
    const submitResponse = await client.request({
      path: `/config-dns/v2/changelists/${args.zone}/submit`,
      method: 'POST',
      headers: {
        'Content-Type': 'application/json',
        Accept: 'application/json',
      },
      body: {
        comment: args.comment || `Deleted ${args.type} record for ${args.name}`,
      },
    });

    spinner.succeed(`Record deleted: ${args.name} ${args.type}`);

    return {
      content: [
        {
          type: 'text',
          text: `${icons.success} Successfully deleted DNS record:\n${icons.dns} ${format.cyan(args.name)} ${format.green(args.type)}\n\n${icons.info} Request ID: ${format.dim(submitResponse.requestId)}`,
        },
      ],
    };
  } catch (error) {
    spinner.fail('Failed to delete DNS record');
    console.error('Error deleting DNS record:', error);
    throw error;
  }
}

/**
 * MCP Tool: Activate zone changes with optional validation and monitoring
 */
export async function activateZoneChanges(
  client: AkamaiClient,
  args: {
    zone: string;
    comment?: string;
    validateOnly?: boolean;
    waitForCompletion?: boolean;
    timeout?: number;
  },
): Promise<MCPToolResponse> {
  const spinner = new Spinner();

  try {
    // Check if there's a changelist to submit
    spinner.start('Checking for pending changes...');
    const changelist = await getChangeList(client, args.zone);

    if (!changelist) {
      spinner.stop();
      return {
        content: [
          {
            type: 'text',
            text: `${icons.info} No pending changes found for zone ${format.cyan(args.zone)}`,
          },
        ],
      };
    }

    // Show pending changes summary
    spinner.stop();
    const changeCount = changelist.recordSets?.length || 0;
    console.log(
      `${icons.info} Found ${format.bold(changeCount.toString())} pending changes for zone ${format.cyan(args.zone)}`,
    );
    console.log(`${icons.info} Last modified by: ${format.dim(changelist.lastModifiedBy)}`);
    console.log(`${icons.info} Last modified: ${format.dim(changelist.lastModifiedDate)}`);

    if (changeCount > 0 && changeCount <= 10) {
      console.log(`\n${icons.list} Pending changes:`);
      changelist.recordSets.forEach((record) => {
        console.log(`  • ${record.name} ${record.ttl} ${record.type} ${record.rdata.join(' ')}`);
      });
    } else if (changeCount > 10) {
      console.log(`\n${icons.list} Showing first 10 pending changes:`);
      changelist.recordSets.slice(0, 10).forEach((record) => {
        console.log(`  • ${record.name} ${record.ttl} ${record.type} ${record.rdata.join(' ')}`);
      });
      console.log(`  ... and ${changeCount - 10} more changes`);
    }
    console.log(''); // Empty line for readability

    // Submit the changelist with options
    const submitResponse = await submitChangeList(client, args.zone, args.comment, {
      validateOnly: args.validateOnly,
      waitForActivation: args.waitForCompletion,
      timeout: args.timeout,
    });

    // Format response based on operation type
    if (args.validateOnly) {
      return {
        content: [
          {
            type: 'text',
            text:
              `${icons.success} Validation completed successfully for zone ${format.cyan(args.zone)}\n\n` +
              `${icons.info} All ${changeCount} changes passed validation\n` +
              `${icons.info} Request ID: ${format.dim(submitResponse.requestId)}`,
          },
        ],
      };
    } else {
      let responseText =
        `${icons.success} Successfully activated ${changeCount} changes for zone ${format.cyan(args.zone)}\n\n` +
        `${icons.info} Request ID: ${format.dim(submitResponse.requestId)}`;

      if (!args.waitForCompletion) {
        responseText += `\n${icons.info} Zone activation is in progress. Use the request ID to track status.`;
      }

      return {
        content: [
          {
            type: 'text',
            text: responseText,
          },
        ],
      };
    }
  } catch (error: any) {
    spinner.fail('Failed to activate zone changes');

    // Provide helpful error messages
    if (error.message?.includes('No pending changelist')) {
      return {
        content: [
          {
            type: 'text',
            text:
              `${icons.error} ${error.message}\n\n` +
              `${icons.info} To make changes:\n` +
              `  1. Use upsertRecord to add/update records\n` +
              `  2. Use deleteRecord to remove records\n` +
              `  3. Then use activateZoneChanges to submit`,
          },
        ],
      };
    }

    throw error;
  }
}<|MERGE_RESOLUTION|>--- conflicted
+++ resolved
@@ -100,25 +100,15 @@
  */
 export async function listZones(
   client: AkamaiClient,
-<<<<<<< HEAD
-  args: { 
-    contractIds?: string[]; 
-    includeAliases?: boolean; 
-=======
   args: {
     contractIds?: string[];
     includeAliases?: boolean;
->>>>>>> aa19df39
     search?: string;
     sortBy?: 'zone' | 'type' | 'lastModified';
     order?: 'ASC' | 'DESC';
     limit?: number;
     offset?: number;
-<<<<<<< HEAD
-  }
-=======
   },
->>>>>>> aa19df39
 ): Promise<MCPToolResponse> {
   const spinner = new Spinner();
   spinner.start('Fetching DNS zones...');
@@ -189,7 +179,7 @@
 
     const zonesList = response.zones
       .map(
-        (zone) =>
+        (zone: any) =>
           `${icons.dns} ${format.cyan(zone.zone)} (${format.green(zone.type)})${zone.comment ? ` - ${format.dim(zone.comment)}` : ''}`,
       )
       .join('\n');
@@ -352,7 +342,7 @@
     }
 
     const recordsList = response.recordsets
-      .map((record) => {
+      .map((record: any) => {
         const rdataStr = record.rdata.join(', ');
         return `• ${record.name} ${record.ttl} ${record.type} ${rdataStr}`;
       })
