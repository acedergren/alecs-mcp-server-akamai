/**
 * Certificate Provisioning System (CPS) Tools
 * Implements Default DV certificate management with automated DNS validation
 */

import { type AkamaiClient } from '../akamai-client';
import { type MCPToolResponse } from '../types';

// CPS API Types
export interface CPSEnrollment {
  id: number;
  ra: string;
  validationType: 'dv' | 'ov' | 'ev' | 'third-party';
  certificateType: 'san' | 'single' | 'wildcard';
  certificateChainType: 'default' | 'intermediate-and-leaf';
  networkConfiguration: {
    geography: 'core' | 'china' | 'russia';
    quicEnabled: boolean;
    secureNetwork: 'standard-tls' | 'enhanced-tls' | 'shared-cert';
    sniOnly: boolean;
    disallowedTlsVersions?: string[];
    cloneDnsNames?: boolean;
  };
  signatureAlgorithm: string;
  changeManagement: boolean;
  csr: {
    cn: string;
    sans?: string[];
    c?: string;
    st?: string;
    l?: string;
    o?: string;
    ou?: string;
  };
  org?: {
    name: string;
    addressLineOne: string;
    addressLineTwo?: string;
    city: string;
    region: string;
    postalCode: string;
    country: string;
    phone: string;
  };
  adminContact: Contact;
  techContact: Contact;
  pendingChanges?: string[];
}

export interface Contact {
  firstName: string;
  lastName: string;
  email: string;
  phone: string;
  organizationName?: string;
  addressLineOne?: string;
  addressLineTwo?: string;
  city?: string;
  region?: string;
  postalCode?: string;
  country?: string;
  title?: string;
}

export interface CPSEnrollmentStatus {
  enrollmentId: number;
  enrollment: string;
  pendingChanges: string[];
  status: string;
  autoRenewalStartTime?: string;
  certificateType: string;
  validationType: string;
  ra: string;
  allowedDomains: Array<{
    name: string;
    status: string;
    validationStatus: string;
    validationDetails?: {
      challenges?: Array<{
        type: string;
        status: string;
        error?: string;
        token?: string;
        responseBody?: string;
        fullPath?: string;
        redirectFullPath?: string;
      }>;
    };
  }>;
}

export interface DVValidationChallenge {
  domain: string;
  challenges: Array<{
    type: 'dns-01' | 'http-01';
    status: string;
    token?: string;
    responseBody?: string;
    fullPath?: string;
    error?: string;
  }>;
}

export interface CPSDeployment {
  enrollmentId: number;
  productionSlots?: number[];
  stagingSlots?: number[];
}

/**
 * Create a Default DV certificate enrollment
 */
export async function createDVEnrollment(
  client: AkamaiClient,
  args: {
    commonName: string;
    sans?: string[];
    adminContact: Contact;
    techContact: Contact;
    contractId: string;
    enhancedTLS?: boolean;
    quicEnabled?: boolean;
    geography?: 'core' | 'china' | 'russia';
    signatureAlgorithm?: 'SHA256withRSA' | 'SHA384withECDSA';
    autoRenewal?: boolean;
    sniOnly?: boolean;
<<<<<<< HEAD
  }
=======
  },
>>>>>>> aa19df39
): Promise<MCPToolResponse> {
  try {
    // Validate inputs
    if (!args.commonName?.includes('.')) {
      throw new Error('Common name must be a valid domain (e.g., www.example.com)');
    }

    // Prepare enrollment request with enhanced configuration options
    const enrollment: CPSEnrollment = {
      id: 0, // Will be assigned by API
      ra: 'lets-encrypt',
      validationType: 'dv',
      certificateType: args.sans && args.sans.length > 0 ? 'san' : 'single',
      certificateChainType: 'default',
      networkConfiguration: {
        geography: args.geography || 'core',
        quicEnabled: args.quicEnabled !== false, // Default to true for modern performance
        secureNetwork: args.enhancedTLS !== false ? 'enhanced-tls' : 'standard-tls',
        sniOnly: args.sniOnly !== false, // Default to true for most use cases
      },
      signatureAlgorithm: args.signatureAlgorithm || 'SHA256withRSA',
      changeManagement: args.autoRenewal !== false, // Default to true for auto-renewal
      csr: {
        cn: args.commonName,
        sans: args.sans,
        c: 'US',
        o: 'Akamai Technologies',
        ou: 'Secure Platform',
      },
      adminContact: args.adminContact,
      techContact: args.techContact,
    };

    // Create enrollment
    const response = await client.request({
      path: `/cps/v2/enrollments`,
      method: 'POST',
      headers: {
        'Content-Type': 'application/vnd.akamai.cps.enrollment.v11+json',
        Accept: 'application/vnd.akamai.cps.enrollment-status.v1+json',
      },
      queryParams: {
        contractId: args.contractId,
      },
      queryParams: {
        contractId: args.contractId
      },
      body: enrollment,
    });

    const enrollmentId = response.enrollment?.split('/').pop() || 'unknown';

    return {
      content: [
        {
          type: 'text',
          text: `✅ Created Default DV certificate enrollment!\n\n**Enrollment ID:** ${enrollmentId}\n**Common Name:** ${args.commonName}\n**SANs:** ${args.sans?.join(', ') || 'None'}\n**Network:** ${args.enhancedTLS !== false ? 'Enhanced TLS' : 'Standard TLS'}\n**QUIC:** ${args.quicEnabled ? 'Enabled' : 'Disabled'}\n\n## Next Steps\n\n1. **Complete DNS Validation:**\n   "Get DV validation challenges for enrollment ${enrollmentId}"\n\n2. **Check Validation Status:**\n   "Check DV enrollment status ${enrollmentId}"\n\n3. **Deploy Certificate:**\n   Once validated, the certificate will be automatically deployed.\n\n⏱️ **Timeline:**\n- DNS validation: 5-10 minutes after DNS records are created\n- Certificate issuance: 10-15 minutes after validation\n- Deployment: 30-60 minutes after issuance`,
        },
      ],
    };
  } catch (error) {
    return formatError('create DV enrollment', error);
  }
}

/**
 * Get DV validation challenges
 */
export async function getDVValidationChallenges(
  client: AkamaiClient,
  args: {
    enrollmentId: number;
  },
): Promise<MCPToolResponse> {
  try {
    // Get enrollment status with validation details
    const response = await client.request({
      path: `/cps/v2/enrollments/${args.enrollmentId}`,
      method: 'GET',
      headers: {
        Accept: 'application/vnd.akamai.cps.enrollment-status.v1+json',
      },
    });

    if (!response.allowedDomains || response.allowedDomains.length === 0) {
      throw new Error('No domains found in enrollment');
    }

    let text = `# DV Validation Challenges - Enrollment ${args.enrollmentId}\n\n`;
    text += `**Status:** ${response.status}\n`;
    text += `**Certificate Type:** ${response.certificateType}\n\n`;

    let hasPendingValidations = false;
    const dnsRecordsToCreate: Array<{ domain: string; recordName: string; recordValue: string }> =
      [];

    text += '## Domain Validation Status\n\n';

    for (const domain of response.allowedDomains) {
      const statusEmoji =
        {
          VALIDATED: '✅',
          PENDING: '⏳',
          IN_PROGRESS: '🔄',
          ERROR: '❌',
          EXPIRED: '⚠️',
        }[domain.validationStatus] || '❓';

      text += `### ${statusEmoji} ${domain.name}\n`;
      text += `- **Status:** ${domain.status}\n`;
      text += `- **Validation:** ${domain.validationStatus}\n`;

      if (domain.validationDetails?.challenges) {
        text += '- **Challenges:**\n';

        for (const challenge of domain.validationDetails.challenges) {
          if (challenge.type === 'dns-01' && challenge.status !== 'VALIDATED') {
            hasPendingValidations = true;

            // Parse DNS challenge details
            if (challenge.token && challenge.responseBody) {
              const recordName = `_acme-challenge.${domain.name}`;
              const recordValue = challenge.responseBody;

              dnsRecordsToCreate.push({
                domain: domain.name,
                recordName,
                recordValue,
              });

              text += `  - **DNS Challenge (${challenge.status}):**\n`;
              text += `    - Record Name: \`${recordName}\`\n`;
              text += `    - Record Type: \`TXT\`\n`;
              text += `    - Record Value: \`${recordValue}\`\n`;
            }
          } else if (challenge.type === 'http-01' && challenge.status !== 'VALIDATED') {
            text += `  - **HTTP Challenge (${challenge.status}):**\n`;
            text += `    - Path: \`${challenge.fullPath}\`\n`;
            text += `    - Response: \`${challenge.responseBody}\`\n`;
          }

          if (challenge.error) {
            text += `    - ⚠️ Error: ${challenge.error}\n`;
          }
        }
      }
      text += '\n';
    }

    if (dnsRecordsToCreate.length > 0) {
      text += '## 🚨 Required DNS Records\n\n';
      text += 'Create the following TXT records to complete validation:\n\n';

      for (const record of dnsRecordsToCreate) {
        text += `### ${record.domain}\n`;
        text += '```\n';
        text += `Name:  ${record.recordName}\n`;
        text += `Type:  TXT\n`;
        text += `Value: ${record.recordValue}\n`;
        text += `TTL:   300\n`;
        text += '```\n\n';

        // Generate MCP command
        const zone = record.domain.split('.').slice(-2).join('.');
        text += `**Quick Command:**\n`;
        text += `"Create TXT record ${record.recordName} with value ${record.recordValue} in zone ${zone}"\n\n`;
      }

      text += '## After Creating DNS Records\n\n';
      text += '1. Wait 5-10 minutes for DNS propagation\n';
      text +=
        '2. Check validation status: "Check DV enrollment status ' + args.enrollmentId + '"\n';
      text += '3. Certificate will be issued automatically once all domains are validated\n';
    } else if (response.status === 'VALIDATED' || !hasPendingValidations) {
      text += '## ✅ All Domains Validated!\n\n';
      text += 'The certificate has been issued or is being issued.\n';
      text +=
        'Check deployment status: "Get certificate deployment status ' + args.enrollmentId + '"';
    }

    return {
      content: [
        {
          type: 'text',
          text,
        },
      ],
    };
  } catch (error) {
    return formatError('get DV validation challenges', error);
  }
}

/**
 * Check DV enrollment status
 */
export async function checkDVEnrollmentStatus(
  client: AkamaiClient,
  args: {
    enrollmentId: number;
  },
): Promise<MCPToolResponse> {
  try {
    const response = await client.request({
      path: `/cps/v2/enrollments/${args.enrollmentId}`,
      method: 'GET',
      headers: {
        Accept: 'application/vnd.akamai.cps.enrollment-status.v1+json',
      },
    });

    const statusEmoji =
      {
        active: '✅',
        new: '🆕',
        modified: '📝',
        'renewal-in-progress': '🔄',
        'expiring-soon': '⚠️',
        expired: '❌',
        pending: '⏳',
        cancelled: '🚫',
      }[response.status.toLowerCase()] || '❓';

    let text = `# Certificate Enrollment Status\n\n`;
    text += `**Enrollment ID:** ${response.enrollmentId}\n`;
    text += `**Status:** ${statusEmoji} ${response.status}\n`;
    text += `**Type:** ${response.certificateType} (${response.validationType.toUpperCase()})\n`;
    text += `**RA:** ${response.ra}\n`;

    if (response.autoRenewalStartTime) {
      text += `**Auto-Renewal Starts:** ${new Date(response.autoRenewalStartTime).toLocaleDateString()}\n`;
    }

    text += '\n## Domain Status\n\n';

    let allValidated = true;
    let hasErrors = false;

    for (const domain of response.allowedDomains) {
      const emoji =
        {
          VALIDATED: '✅',
          PENDING: '⏳',
          IN_PROGRESS: '🔄',
          ERROR: '❌',
          EXPIRED: '⚠️',
        }[domain.validationStatus] || '❓';

      text += `- ${emoji} **${domain.name}**: ${domain.validationStatus}\n`;

      if (domain.validationStatus !== 'VALIDATED') {
        allValidated = false;
      }
      if (domain.validationStatus === 'ERROR') {
        hasErrors = true;
      }
    }

    if (response.pendingChanges && response.pendingChanges.length > 0) {
      text += '\n## ⚠️ Pending Changes\n\n';
      response.pendingChanges.forEach((change) => {
        text += `- ${change}\n`;
      });
    }

    text += '\n## Next Steps\n\n';

    if (hasErrors) {
      text += '❌ **Validation Errors Detected**\n\n';
      text +=
        '1. Get validation details: "Get DV validation challenges for enrollment ' +
        args.enrollmentId +
        '"\n';
      text += '2. Fix any DNS record issues\n';
      text += '3. Retry validation if needed\n';
    } else if (!allValidated) {
      text += '⏳ **Validation In Progress**\n\n';
      text +=
        '1. Check validation requirements: "Get DV validation challenges for enrollment ' +
        args.enrollmentId +
        '"\n';
      text += '2. Ensure all DNS records are created\n';
      text += '3. Wait for validation to complete (usually 5-15 minutes)\n';
    } else if (response.status.toLowerCase() === 'active') {
      text += '✅ **Certificate Active!**\n\n';
      text += 'Your certificate is deployed and active.\n\n';
      text += 'To link to a property:\n';
      text += '"Link certificate ' + args.enrollmentId + ' to property [propertyId]"\n';
    } else if (allValidated) {
      text += '🔄 **Certificate Deployment In Progress**\n\n';
      text += 'All domains are validated. Certificate deployment typically takes 30-60 minutes.\n';
      text += 'Check again later: "Check DV enrollment status ' + args.enrollmentId + '"';
    }

    return {
      content: [
        {
          type: 'text',
          text,
        },
      ],
    };
  } catch (error) {
    return formatError('check DV enrollment status', error);
  }
}

/**
 * List certificate enrollments
 */
export async function listCertificateEnrollments(
  client: AkamaiClient,
  args: {
    contractId?: string;
  },
): Promise<MCPToolResponse> {
  try {
    const queryParams: any = {};
    if (args.contractId) {
      queryParams.contractId = args.contractId;
    }

    const response = await client.request({
      path: '/cps/v2/enrollments',
      method: 'GET',
      headers: {
        Accept: 'application/vnd.akamai.cps.enrollments.v7+json',
      },
      queryParams,
    });

    if (!response.enrollments || response.enrollments.length === 0) {
      return {
        content: [
          {
            type: 'text',
            text:
              'No certificate enrollments found' +
              (args.contractId ? ` for contract ${args.contractId}` : ''),
          },
        ],
      };
    }

    let text = `# Certificate Enrollments (${response.enrollments.length} found)\n\n`;

    // Group by status
    const byStatus = response.enrollments.reduce(
      (acc, enrollment) => {
        const status = enrollment.status.toLowerCase();
        if (!acc[status]) acc[status] = [];
        acc[status].push(enrollment);
        return acc;
      },
      {} as Record<string, CPSEnrollmentStatus[]>,
    );

    // Display active certificates first
    if (byStatus['active']) {
      text += '## ✅ Active Certificates\n\n';
      for (const enrollment of byStatus['active']) {
        text += formatEnrollmentSummary(enrollment);
      }
    }

    // Then pending/in-progress
    const inProgress = [...(byStatus['pending'] || []), ...(byStatus['renewal-in-progress'] || [])];
    if (inProgress.length > 0) {
      text += '## ⏳ In Progress\n\n';
      for (const enrollment of inProgress) {
        text += formatEnrollmentSummary(enrollment);
      }
    }

    // Then expiring soon
    if (byStatus['expiring-soon']) {
      text += '## ⚠️ Expiring Soon\n\n';
      for (const enrollment of byStatus['expiring-soon']) {
        text += formatEnrollmentSummary(enrollment);
      }
    }

    // Other statuses
    const otherStatuses = Object.keys(byStatus).filter(
      (s) => !['active', 'pending', 'renewal-in-progress', 'expiring-soon'].includes(s),
    );

    if (otherStatuses.length > 0) {
      text += '## Other Statuses\n\n';
      for (const status of otherStatuses) {
        for (const enrollment of byStatus[status] || []) {
          text += formatEnrollmentSummary(enrollment);
        }
      }
    }

    text += '\n## Available Actions\n\n';
    text += '- View details: "Get certificate enrollment [enrollmentId]"\n';
    text += '- Check validation: "Get DV validation challenges for enrollment [enrollmentId]"\n';
    text += '- Create new: "Create DV certificate for www.example.com"\n';

    return {
      content: [
        {
          type: 'text',
          text,
        },
      ],
    };
  } catch (error) {
    return formatError('list certificate enrollments', error);
  }
}

/**
 * Link certificate to property
 */
export async function linkCertificateToProperty(
  client: AkamaiClient,
  args: {
    enrollmentId: number;
    propertyId: string;
    propertyVersion?: number;
  },
): Promise<MCPToolResponse> {
  try {
    // Get property details
    const propertyResponse = await client.request({
      path: `/papi/v1/properties/${args.propertyId}`,
      method: 'GET',
    });

    if (!propertyResponse.properties?.items?.[0]) {
      throw new Error('Property not found');
    }

    const property = propertyResponse.properties.items[0];
    const version = args.propertyVersion || property.latestVersion || 1;

    // Get current property hostnames
    const hostnamesResponse = await client.request({
      path: `/papi/v1/properties/${args.propertyId}/versions/${version}/hostnames`,
      method: 'GET',
    });

    // Update hostnames with certificate enrollment ID
    const hostnames = hostnamesResponse.hostnames?.items || [];
    const updatedHostnames = hostnames.map((h: any) => ({
      ...h,
      certEnrollmentId: args.enrollmentId,
    }));

    // Update property hostnames
    await client.request({
      path: `/papi/v1/properties/${args.propertyId}/versions/${version}/hostnames`,
      method: 'PUT',
      headers: {
        'Content-Type': 'application/json',
      },
      body: {
        hostnames: updatedHostnames,
      },
    });

    return {
      content: [
        {
          type: 'text',
          text: `✅ Linked certificate enrollment ${args.enrollmentId} to property ${property.propertyName} (v${version})\n\n## Next Steps\n\n1. **Activate Property:**\n   "Activate property ${args.propertyId} to staging"\n\n2. **Verify HTTPS:**\n   Once activated, test HTTPS access to your domains\n\n3. **Monitor Certificate:**\n   "Check DV enrollment status ${args.enrollmentId}"\n\n⚠️ **Important:** The property must be activated for the certificate to take effect.`,
        },
      ],
    };
  } catch (error) {
    return formatError('link certificate to property', error);
  }
}

/**
 * Helper function to format enrollment summary
 */
function formatEnrollmentSummary(enrollment: CPSEnrollmentStatus): string {
  const statusEmoji =
    {
      active: '✅',
      new: '🆕',
      modified: '📝',
      'renewal-in-progress': '🔄',
      'expiring-soon': '⚠️',
      expired: '❌',
      pending: '⏳',
      cancelled: '🚫',
    }[enrollment.status.toLowerCase()] || '❓';

  let text = `### ${statusEmoji} Enrollment ${enrollment.enrollmentId}\n`;
  text += `- **Type:** ${enrollment.certificateType} (${enrollment.validationType.toUpperCase()})\n`;
  text += `- **Status:** ${enrollment.status}\n`;
  text += `- **Domains:** ${enrollment.allowedDomains.map((d) => d.name).join(', ')}\n`;

  if (enrollment.autoRenewalStartTime) {
    const renewalDate = new Date(enrollment.autoRenewalStartTime);
    const daysUntilRenewal = Math.ceil(
      (renewalDate.getTime() - Date.now()) / (1000 * 60 * 60 * 24),
    );
    text += `- **Auto-Renewal:** ${renewalDate.toLocaleDateString()} (${daysUntilRenewal} days)\n`;
  }

  text += '\n';
  return text;
}

/**
 * Format error responses with helpful guidance
 */
function formatError(operation: string, error: any): MCPToolResponse {
  let errorMessage = `❌ Failed to ${operation}`;
  let solution = '';

  if (error instanceof Error) {
    errorMessage += `: ${error.message}`;

    // Provide specific solutions based on error type
    if (error.message.includes('401') || error.message.includes('credentials')) {
      solution =
        '**Solution:** Check your ~/.edgerc file has valid credentials with CPS permissions.';
    } else if (error.message.includes('403') || error.message.includes('Forbidden')) {
      solution =
        '**Solution:** Your API credentials need CPS read/write permissions. Contact your account team.';
    } else if (error.message.includes('404') || error.message.includes('not found')) {
      solution =
        '**Solution:** The enrollment was not found. Use "List certificate enrollments" to see available certificates.';
    } else if (error.message.includes('400') || error.message.includes('Bad Request')) {
      solution =
        '**Solution:** Invalid request parameters. Check domain names and contact information.';
    } else if (error.message.includes('contract')) {
      solution =
        '**Solution:** Specify a valid contract ID. Use "List groups" to find available contracts.';
    }
  } else {
    errorMessage += `: ${String(error)}`;
  }

  let text = errorMessage;
  if (solution) {
    text += `\n\n${solution}`;
  }

  return {
    content: [
      {
        type: 'text',
        text,
      },
    ],
  };
}<|MERGE_RESOLUTION|>--- conflicted
+++ resolved
@@ -124,11 +124,7 @@
     signatureAlgorithm?: 'SHA256withRSA' | 'SHA384withECDSA';
     autoRenewal?: boolean;
     sniOnly?: boolean;
-<<<<<<< HEAD
-  }
-=======
   },
->>>>>>> aa19df39
 ): Promise<MCPToolResponse> {
   try {
     // Validate inputs
@@ -172,9 +168,6 @@
       },
       queryParams: {
         contractId: args.contractId,
-      },
-      queryParams: {
-        contractId: args.contractId
       },
       body: enrollment,
     });
@@ -235,7 +228,7 @@
           IN_PROGRESS: '🔄',
           ERROR: '❌',
           EXPIRED: '⚠️',
-        }[domain.validationStatus] || '❓';
+        }[domain.validationStatus as keyof {VALIDATED: string; PENDING: string; IN_PROGRESS: string; ERROR: string; EXPIRED: string}] || '❓';
 
       text += `### ${statusEmoji} ${domain.name}\n`;
       text += `- **Status:** ${domain.status}\n`;
@@ -350,7 +343,7 @@
         expired: '❌',
         pending: '⏳',
         cancelled: '🚫',
-      }[response.status.toLowerCase()] || '❓';
+      }[response.status.toLowerCase() as keyof {active: string; new: string; modified: string; 'renewal-in-progress': string; 'expiring-soon': string; expired: string; pending: string; cancelled: string}] || '❓';
 
     let text = `# Certificate Enrollment Status\n\n`;
     text += `**Enrollment ID:** ${response.enrollmentId}\n`;
@@ -375,7 +368,7 @@
           IN_PROGRESS: '🔄',
           ERROR: '❌',
           EXPIRED: '⚠️',
-        }[domain.validationStatus] || '❓';
+        }[domain.validationStatus as keyof {VALIDATED: string; PENDING: string; IN_PROGRESS: string; ERROR: string; EXPIRED: string}] || '❓';
 
       text += `- ${emoji} **${domain.name}**: ${domain.validationStatus}\n`;
 
@@ -389,7 +382,7 @@
 
     if (response.pendingChanges && response.pendingChanges.length > 0) {
       text += '\n## ⚠️ Pending Changes\n\n';
-      response.pendingChanges.forEach((change) => {
+      response.pendingChanges.forEach((change: any) => {
         text += `- ${change}\n`;
       });
     }
@@ -477,7 +470,7 @@
 
     // Group by status
     const byStatus = response.enrollments.reduce(
-      (acc, enrollment) => {
+      (acc: any, enrollment: any) => {
         const status = enrollment.status.toLowerCase();
         if (!acc[status]) acc[status] = [];
         acc[status].push(enrollment);
